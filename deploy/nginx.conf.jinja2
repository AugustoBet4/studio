worker_processes 1;
daemon off;
events {
    worker_connections 1024;
}
http {
    proxy_cache_path /tmp/proxycache levels=1:2 keys_zone=public_channel_cache:10m max_size=10g 
                    inactive=600m use_temp_path=off;
    include mime.types;
    sendfile on;
    gzip              on;
    gzip_http_version 1.0;
    gzip_proxied      any;
    gzip_min_length   500;
    client_max_body_size 1000M;
    gzip_disable      "MSIE [1-6]\.";
    gzip_types        text/plain text/xml text/css
                      text/comma-separated-values
                      text/javascript
                      application/x-javascript
                      application/atom+xml;
    # Proxy upstream to the gunicorn process
    upstream studio {
        server 127.0.0.1:8081;
    }

    # Configuration for Nginx
    server {
        # Listen on port 8080
        listen 8080;
        # Settings to serve static files
        location /static/  {
            autoindex on;
            alias /app/contentworkshop_static/;
            expires 4h;
        }
        # Serve a static file (ex. favico)
        # outside /static directory
        location = /favico.ico  {
            root /app/favico.ico;
        }
        # Proxy connections to django
        location / {
            proxy_pass         http://studio;
            proxy_redirect     off;
            proxy_set_header   Host $host;
        }

<<<<<<< HEAD
        # Don't allow access to the `/content/` path so that
        # we don't leak which channels are available for download
        
        location = /content/ {
            return 301 https://$host/;
        }
        
        location = /content {
            return 301 https://$host/;
        }

        # Map `/content/*` to the storage bucket
=======
>>>>>>> 42508315
        location /content/ {
            proxy_http_version 1.1;
            proxy_pass         {{ $aws_s3_endpoint_url }}/{{ $aws_s3_bucket_name }}/;
            proxy_set_header   Host $proxy_host;
            proxy_set_header   Accept-Encoding Identity;
            proxy_redirect     off;
            gzip off;
        }

        # We cache the following expensive API endpoints.

        # cache the public channel endpoint.
        # the return value of this should be the same across all users,
        # and the return value should rarely change as well. This makes it
        # a candidate for long-running caches keyed simply by the URI.
        location /get_user_public_channels/ {
            proxy_cache public_channel_cache; 
            proxy_pass  http://studio/get_user_public_channels/;

            # cache any 200 OK status code values for 10 minutes
            proxy_ignore_headers Cache-Control;
            proxy_cache_valid 200 10m;

            # ignore any get params
            proxy_cache_key $scheme$proxy_host$uri;
            # next two directives make nginx serve the cached value even when we're refreshing it
            proxy_cache_use_stale updating error;
            proxy_cache_background_update on;
            
            # proxy_cache_lock sends only 1 query to the server if there's a lot of them at once,
            # preventing stampedes
            proxy_cache_lock on;

            # show the cache status in a header
            add_header X-Cache-Status $upstream_cache_status;
        }
    }
}<|MERGE_RESOLUTION|>--- conflicted
+++ resolved
@@ -46,21 +46,6 @@
             proxy_set_header   Host $host;
         }
 
-<<<<<<< HEAD
-        # Don't allow access to the `/content/` path so that
-        # we don't leak which channels are available for download
-        
-        location = /content/ {
-            return 301 https://$host/;
-        }
-        
-        location = /content {
-            return 301 https://$host/;
-        }
-
-        # Map `/content/*` to the storage bucket
-=======
->>>>>>> 42508315
         location /content/ {
             proxy_http_version 1.1;
             proxy_pass         {{ $aws_s3_endpoint_url }}/{{ $aws_s3_bucket_name }}/;

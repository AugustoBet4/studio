--- conflicted
+++ resolved
@@ -10,11 +10,7 @@
 	python contentcuration/manage.py migrate
 
 ensurecrowdinclient:
-<<<<<<< HEAD
-        ls -l crowdin-cli.jar || curl -L https://storage.googleapis.com/le-downloads/crowdin-cli/crowdin-cli.jar -o crowdin-cli.jar
-=======
-	ls -l crowdin-cli.jar || curl -L https://crowdin.com/downloads/crowdin-cli.jar > /contentcuration/crowdin-cli.jar # make sure we have the official crowdin cli client
->>>>>>> e30a8307
+  ls -l crowdin-cli.jar || curl -L https://storage.googleapis.com/le-downloads/crowdin-cli/crowdin-cli.jar -o crowdin-cli.jar
 
 makemessages:
 	# generate frontend messages
@@ -27,17 +23,11 @@
 
 # we need to depend on makemessages, since CrowdIn requires the en folder to be populated
 # in order for it to properly extract strings
-<<<<<<< HEAD
 downloadmessages: ensurecrowdinclient makemessages
 	java -jar crowdin-cli.jar download
-=======
-downloadmessages: makemessages
-	java -jar /contentcuration/crowdin-cli.jar download
->>>>>>> e30a8307
 
 compilemessages:
 	python contentcuration/manage.py compilemessages
-
 
 devserver:
 	cd contentcuration && python manage.py runserver --settings=contentcuration.dev_settings 0.0.0.0:8000

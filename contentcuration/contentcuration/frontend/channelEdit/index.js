--- conflicted
+++ resolved
@@ -17,26 +17,8 @@
 Vue.use(VueRouter);
 Vue.use(Vuetify, {
   rtl: window.isRTL,
-<<<<<<< HEAD
-  theme: {
-    purple: '#996189',
-    primary: '#996189', //colors.blue.base, // @blue-500
-    secondary: '#8DC5B6',
-    primaryBackground: colors.purple.lighten5,
-    greyBackground: colors.grey.lighten3,
-    greenSuccess: '#4db6ac',
-    topic: colors.grey.base,
-    video: '#283593',
-    audio: '#f06292',
-    document: '#ff3d00',
-    exercise: '#4db6ac',
-    html5: '#ff8f00',
-    slideshow: '#4ece90',
-  },
-=======
   theme: theme(),
   icons: icons(),
->>>>>>> 2c35cd51
 });
 
 // TODO: Remove block once integrated into tree

--- conflicted
+++ resolved
@@ -36,7 +36,13 @@
   });
 }
 
-<<<<<<< HEAD
+export function loadAncestors(context, { id, channel_id }) {
+  let node = context.state.treeNodesMap[id];
+  return Tree.where({ max_lft: node.sort_order, min_rght: node.rght, channel_id }).then(nodes => {
+    return loadContentNodes(context, { ids: nodes.map(node => node.id) });
+  });
+}
+
 /**
  * Load a whole chain of parent nodes of a node.
  */
@@ -189,12 +195,6 @@
   addPreviousStepToNode(context, {
     targetId: nextStepId,
     previousStepId: targetId,
-=======
-export function loadAncestors(context, { id, channel_id }) {
-  let node = context.state.treeNodesMap[id];
-  return Tree.where({ max_lft: node.sort_order, min_rght: node.rght, channel_id }).then(nodes => {
-    return loadContentNodes(context, { ids: nodes.map(node => node.id) });
->>>>>>> 5cc7435b
   });
 }
 

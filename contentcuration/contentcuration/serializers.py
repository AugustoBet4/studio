--- conflicted
+++ resolved
@@ -5,11 +5,8 @@
 from django.core.files import File as DjFile
 from django.db import transaction
 from django.db.models import Q, Max
-<<<<<<< HEAD
 from le_utils.constants import licenses
-=======
 from django.utils.translation import ugettext as _
->>>>>>> fa7555b9
 from rest_framework import serializers
 from rest_framework.exceptions import ValidationError
 from rest_framework.fields import set_value, SkipField

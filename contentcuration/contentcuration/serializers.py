--- conflicted
+++ resolved
@@ -244,21 +244,15 @@
                         for attr, value in data.items():
                             setattr(node, attr, value)
                         node.tags = taglist
-<<<<<<< HEAD
 
                         PrerequisiteContentRelationship.objects.filter(target_node_id=node_id).delete()
                         for prereq_node in prerequisite_mapping.get(node_id) or []:
                             PrerequisiteContentRelationship.objects.get_or_create(target_node_id=node_id, prerequisite_id=prereq_node.id)
-                        node.save()
-=======
                         node.save(request=self.context['request'])
->>>>>>> c0f8f351
                         ret.append(node)
         return ret
 
 
-<<<<<<< HEAD
-=======
 def record_action_stats(nodes_being_added, user_id):
     """
     :param nodes_being_added: The nodes being added to the human channel.
@@ -294,7 +288,6 @@
     record_channel_action_stats(action_attributes)
 
 
->>>>>>> c0f8f351
 class TagSerializer(serializers.ModelSerializer):
     class Meta:
         model = ContentTag

--- conflicted
+++ resolved
@@ -545,12 +545,8 @@
     class Meta:
         list_serializer_class = CustomListSerializer
         model = ContentNode
-<<<<<<< HEAD
         fields = ('title', 'changed', 'id', 'description', 'sort_order', 'author', 'copyright_holder', 'license', 'language',
-=======
-        fields = ('title', 'changed', 'id', 'description', 'sort_order', 'author', 'copyright_holder', 'license', 'node_id',
->>>>>>> 45cbdce8
-                  'license_description', 'assessment_items', 'files', 'parent_title', 'content_id', 'modified',
+                  'node_id', 'license_description', 'assessment_items', 'files', 'parent_title', 'content_id', 'modified',
                   'kind', 'parent', 'children', 'published', 'associated_presets', 'valid', 'metadata', 'ancestors',
                   'tags', 'extra_fields', 'original_channel', 'prerequisite', 'is_prerequisite_of', 'thumbnail_encoding')
 

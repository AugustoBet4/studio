import logging
import json
import re
from contentcuration.models import *
from rest_framework import serializers
from rest_framework_bulk import BulkListSerializer, BulkSerializerMixin
from contentcuration.api import get_total_size, get_node_ancestors, count_files, calculate_node_metadata, clean_db, recurse
from rest_framework.utils import model_meta
from collections import OrderedDict
from rest_framework.fields import set_value, SkipField
from rest_framework.exceptions import ValidationError
from django.core.exceptions import ValidationError as DjangoValidationError
from django.db import transaction
<<<<<<< HEAD
from django.db.models import Q
=======
from django.db.models import Q, Case, When, Value, IntegerField, Count
>>>>>>> 2f066020
from django.conf import settings
from django.core.files import File as DjFile

class LicenseSerializer(serializers.ModelSerializer):
    class Meta:
        model = License
        fields = ('license_name', 'exists', 'id', 'license_url', 'license_description')

class LanguageSerializer(serializers.ModelSerializer):
    id = serializers.CharField(required=False)

    class Meta:
        model = Language
        fields = ('lang_code', 'lang_subcode', 'id', 'readable_name')

class FileFormatSerializer(serializers.ModelSerializer):
    class Meta:
        model = FileFormat
        fields = ("__all__")

class FormatPresetSerializer(serializers.ModelSerializer):
   # files = FileSerializer(many=True, read_only=True)
    associated_mimetypes = serializers.SerializerMethodField('retrieve_mimetypes')
    # Handles multi-language content (Backbone won't allow duplicate ids in collection, so name retains id)
    name = serializers.SerializerMethodField('retrieve_name')

    def retrieve_mimetypes(self, preset):
        mimetypes = []
        for m in preset.allowed_formats.all():
            mimetypes.append(m.mimetype)
        return mimetypes

    def retrieve_name(self, preset):
        return preset.id

    class Meta:
        model = FormatPreset
        fields = ('id', 'name', 'readable_name', 'multi_language', 'supplementary', 'thumbnail', 'subtitle', 'order', 'kind', 'allowed_formats','associated_mimetypes', 'display')

class FileListSerializer(serializers.ListSerializer):
    def update(self, instance, validated_data):
        ret = []
        update_files = {}

        with transaction.atomic():
            for item in validated_data:
                item.update({
                    'preset_id' : item['preset']['id'],
                    'language_id' : item.get('language')['id'] if item.get('language') else None
                })

                # User should not be able to change files without a display
                if item['preset']['display']:
                    if 'id' in item:
                        update_files[item['id']] = item
                    else:
                        # create new nodes
                        ret.append(File.objects.create(**item))

        files_to_delete = []
        nodes_to_parse = []
        current_files = [f['id'] for f in validated_data]

        # Get files that have the same contentnode, preset, and language as the files that are now attached to this node
        for file_obj in validated_data:
            delete_queryset = File.objects.filter(
                Q(contentnode=file_obj['contentnode']) & # Get files that are associated with this node
                (Q(preset_id=file_obj['preset_id']) | Q(preset=None)) & # Look at files that have the same preset as this file
                Q(language_id=file_obj.get('language_id')) & # Look at files with the same language as this file
                ~Q(id=file_obj['id']) # Remove the file if it's not this file
            )
            files_to_delete += [f for f in delete_queryset.all()]
            if file_obj['contentnode'] not in nodes_to_parse:
                nodes_to_parse.append(file_obj['contentnode'])

        # Delete removed files
        for node in nodes_to_parse:
            previous_files = node.files.all()
            for f in previous_files:
                if f.id not in current_files:
                    files_to_delete.append(f)

        for to_delete in files_to_delete:
            to_delete.delete()

        if update_files:
            with transaction.atomic():
                for file_id, data in update_files.items():
                    file_obj, is_new = File.objects.get_or_create(pk=file_id)
                    # potential optimization opportunity
                    for attr, value in data.items():
                        if attr != "preset" and attr != "language":
                            setattr(file_obj, attr, value)
                    file_path = generate_file_on_disk_name(file_obj.checksum, str(file_obj))
                    if os.path.isfile(file_path):
                        file_obj.file_on_disk = DjFile(open(file_path, 'rb'))
                    else:
                        raise OSError("Error: file {} was not found".format(str(file_obj)))
                    file_obj.save()
                    ret.append(file_obj)
        return ret

class FileSerializer(BulkSerializerMixin, serializers.ModelSerializer):
    file_on_disk = serializers.SerializerMethodField('get_file_url')
    storage_url = serializers.SerializerMethodField('retrieve_storage_url')
    recommended_kind = serializers.SerializerMethodField('retrieve_recommended_kind')
    mimetype = serializers.SerializerMethodField('retrieve_extension')
    language = LanguageSerializer(many=False, required=False, allow_null=True)
    display_name = serializers.SerializerMethodField('retrieve_display_name')
    id = serializers.CharField(required=False)
    preset = FormatPresetSerializer(many=False)

    def get(*args, **kwargs):
         return super.get(*args, **kwargs)

    def get_file_url(self, obj):
        return obj.file_on_disk.url

    def retrieve_storage_url(self, obj):
        return generate_storage_url(str(obj))

    def retrieve_recommended_kind(self, obj):
        if obj.contentnode is not None and obj.contentnode.kind:
            return obj.contentnode.kind.pk
        preset = FormatPreset.objects.filter(allowed_formats__extension=obj.file_format.extension).first()
        if preset is not None:
            return preset.kind.pk
        return None

    def retrieve_extension(self, obj):
        return obj.file_format.mimetype

    def retrieve_display_name(self, obj):
        preset = obj.preset.readable_name if obj.preset else ""
        language = " ({})".format(obj.language.readable_name) if obj.language else ""
        return "{}{}".format(preset, language)

    class Meta:
        model = File
        fields = ('id', 'checksum', 'display_name', 'file_size', 'language', 'file_on_disk', 'contentnode', 'file_format', 'preset', 'original_filename','recommended_kind', 'storage_url', 'mimetype', 'source_url')
        list_serializer_class = FileListSerializer

class ContentKindSerializer(serializers.ModelSerializer):
    associated_presets = serializers.SerializerMethodField('retrieve_associated_presets')
    def retrieve_associated_presets(self, kind):
        return FormatPreset.objects.filter(kind = kind).values()

    class Meta:
        model = ContentKind
        fields = ("kind", 'associated_presets')

class CustomListSerializer(serializers.ListSerializer):
    def update(self, instance, validated_data):
        update_nodes = {}
        tag_mapping = {}
        file_mapping = {}
        ret = []
        unformatted_input_tags = []

        with transaction.atomic():
            for item in validated_data:
                item_tags = item.get('tags')

                unformatted_input_tags += item.pop('tags')
                if 'id' in item:
                    update_nodes[item['id']] = item
                    tag_mapping[item['id']] = item_tags
                else:
                    # create new nodes
                    ret.append(ContentNode.objects.create(**item))

        # get all ContentTag objects, if doesn't exist, create them.
        all_tags = []
        for tag_data in unformatted_input_tags:
            # when deleting nodes, tag_data is a dict, but when adding nodes, it's a unicode string
            if isinstance(tag_data, unicode):
                tag_data = json.loads(tag_data)
            tag_tuple = ContentTag.objects.get_or_create(tag_name=tag_data['tag_name'], channel_id=tag_data['channel'])
            all_tags.append(tag_tuple[0])

        if ret:
            # new nodes and tags have been created, now add tags to them
            bulk_adding_list = []
            ThroughModel = ContentNode.tags.through
            for tag in all_tags:
                for node in ret:
                    bulk_adding_list.append(ThroughModel(node_id=node.pk, contenttag_id=tag.pk))
            ThroughModel.objects.bulk_create(bulk_adding_list)

        # Perform updates.
        if update_nodes:
            with transaction.atomic():
                with ContentNode.objects.delay_mptt_updates():
                    for node_id, data in update_nodes.items():
                        node, is_new = ContentNode.objects.get_or_create(pk=node_id)

                        taglist = []
                        for tag_data in tag_mapping.get(node_id, None):
                            # when deleting nodes, tag_data is a dict, but when adding nodes, it's a unicode string
                            if isinstance(tag_data, unicode):
                                tag_data = json.loads(tag_data)

                            # this requires optimization
                            for tag_itm in all_tags:
                                if tag_itm.tag_name==tag_data['tag_name'] and tag_itm.channel_id==tag_data['channel']:
                                    taglist.append(tag_itm)

                        # Detect if model has been moved to a different tree
                        if node.pk is not None:
                            original = ContentNode.objects.get(pk=node.pk)
                            if original.parent_id and original.parent_id != node.parent_id:
                                original_parent = ContentNode.objects.get(pk=original.parent_id)
                                original_parent.changed = True
                                original_parent.save()

                        # potential optimization opportunity
                        for attr, value in data.items():
                            setattr(node, attr, value)
                        node.tags = taglist
                        node.save()
                        ret.append(node)
        return ret

class TagSerializer(serializers.ModelSerializer):
   class Meta:
    model = ContentTag
    fields = ('tag_name', 'channel', 'id')


class AssessmentListSerializer(serializers.ListSerializer):
    def update(self, instance, validated_data):
        ret = []
        file_mapping = {}

        with transaction.atomic():
            for item in validated_data:
                files =  item.pop('files', []) # Remove here to avoid problems with setting attributes

                # Handle existing items
                if 'id' in item:
                    aitem, is_new = AssessmentItem.objects.get_or_create(pk=item['id'])
                    if item['deleted']:
                        aitem.delete()
                        continue
                    else:
                        # Set attributes for assessment item
                        for attr, value in item.items():
                            setattr(aitem, attr, value)
                        aitem.save()
                else:
                    # Create item
                    aitem = AssessmentItem.objects.create(**item)

                for f in files:
                    if f.checksum in str(aitem.__dict__):
                        if f.assessment_item_id != aitem.pk:
                            f.assessment_item = aitem
                            f.save()
                    else:
                        f.delete()

                ret.append(aitem)

        return ret


class AssessmentItemSerializer(BulkSerializerMixin, serializers.ModelSerializer):
    contentnode = serializers.PrimaryKeyRelatedField(queryset=ContentNode.objects.all())
    id = serializers.IntegerField(required=False)

    class Meta:
        model = AssessmentItem
        fields = ('id', 'question', 'files', 'type', 'answers', 'contentnode', 'assessment_id',
            'hints', 'raw_data', 'order', 'source_url', 'randomize', 'deleted')
        list_serializer_class = AssessmentListSerializer

class ContentNodeSerializer(BulkSerializerMixin, serializers.ModelSerializer):
    children = serializers.PrimaryKeyRelatedField(many=True, read_only=True)
    tags = TagSerializer(many=True)
    id = serializers.CharField(required=False)

    ancestors = serializers.SerializerMethodField('get_node_ancestors')
    files = FileSerializer(many=True, read_only=True)
    assessment_items = AssessmentItemSerializer(many=True, read_only=True)
    associated_presets = serializers.SerializerMethodField('retrieve_associated_presets')
    metadata = serializers.SerializerMethodField('retrieve_metadata')
    original_channel = serializers.SerializerMethodField('retrieve_original_channel')
    valid = serializers.SerializerMethodField('check_valid')

    def check_valid(self, node):
        if node.kind_id == content_kinds.TOPIC:
            return True
        elif node.kind_id == content_kinds.EXERCISE:
            for aitem in node.assessment_items.exclude(type=exercises.PERSEUS_QUESTION):
                answers = json.loads(aitem.answers)
                correct_answers = filter(lambda a: a['correct'], answers)
                if aitem.question == "" or len(answers) == 0 or len(correct_answers) == 0 or\
                    any(filter(lambda a: a['answer'] == "", answers)) or\
                    (aitem.type == exercises.SINGLE_SELECTION and len(correct_answers) > 1) or\
                    any(filter(lambda h: h['hint'] == "", json.loads(aitem.hints))):
                    return False
            return True
        else:
            return node.files.filter(preset__supplementary=False).exists()

    def retrieve_original_channel(self, node):
        original = node.get_original_node()
        channel = original.get_channel() if original else None
        return {"id": channel.pk, "name": channel.name} if channel else None

    def retrieve_metadata(self, node):
        if node.kind_id == content_kinds.TOPIC:
<<<<<<< HEAD
            resource_descendants = node.get_descendants().exclude(kind=content_kinds.TOPIC)
            assessment_size = resource_descendants.filter(kind=content_kinds.EXERCISE).aggregate(resource_size=Sum('assessment_items__files__file_size'))['resource_size'] or 0
            resource_size = resource_descendants.aggregate(resource_size=Sum('files__file_size'))['resource_size'] or 0
=======
            descendants = node.get_descendants(include_self=True).annotate(change_count=Case(When(changed=True, then=Value(1)),default=Value(0),output_field=IntegerField()))
            aggregated = descendants.aggregate(resource_size=Sum('files__file_size'), is_changed=Sum('change_count'))
>>>>>>> 2f066020
            return {
                "total_count" : node.get_descendant_count(),
                "resource_count" : descendants.exclude(kind=content_kinds.TOPIC).count(),
                "max_sort_order" : node.children.aggregate(max_sort_order=Max('sort_order'))['max_sort_order'],
<<<<<<< HEAD
                "resource_size" : assessment_size + resource_size,
                "has_changed_descendant" : node.get_descendants(include_self=True).filter(changed=True).exists()
=======
                "resource_size" : aggregated['resource_size'],
                "has_changed_descendant" : aggregated['is_changed'] != 0
>>>>>>> 2f066020
            }
        else:
            assessment_size = node.assessment_items.aggregate(resource_size=Sum('files__file_size'))['resource_size'] or 0
            resource_size = node.files.aggregate(resource_size=Sum('file_size'))['resource_size'] or 0
            return {
                "total_count" : 1,
                "resource_count" : 1,
                "max_sort_order" : node.sort_order,
                "resource_size" : assessment_size + resource_size,
                "has_changed_descendant" : node.changed
            }

    @staticmethod
    def setup_eager_loading(queryset):
        """ Perform necessary eager loading of data. """
        queryset = queryset.prefetch_related('children').prefetch_related('files').prefetch_related('assessment_items')
        return queryset

    def retrieve_associated_presets(self, node):
        return FormatPreset.objects.filter(kind = node.kind).values()

    def to_internal_value(self, data):
        """
        In order to be able to handle passing tag_name in array,
        we need to overwrite this method to bypass run_validation for tags
        """
        if not isinstance(data, dict):
            message = self.error_messages['invalid'].format(
                datatype=type(data).__name__
            )
            raise ValidationError({
                api_settings.NON_FIELD_ERRORS_KEY: [message]
            })

        ret = OrderedDict()
        errors = OrderedDict()
        fields = self._writable_fields

        for field in fields:
            validate_method = getattr(self, 'validate_' + field.field_name, None)
            primitive_value = field.get_value(data)
            try:
                if field.field_name != 'tags':
                    validated_value = field.run_validation(primitive_value)
                else:
                    validated_value = primitive_value

                if validate_method is not None:
                    validated_value = validate_method(validated_value)
            except ValidationError as exc:
                errors[field.field_name] = exc.detail
            except DjangoValidationError as exc:
                errors[field.field_name] = list(exc.messages)
            except SkipField:
                pass
            else:
                set_value(ret, field.source_attrs, validated_value)

        if errors:
            raise ValidationError(errors)

        return ret

    def create(self, validated_data):
        ModelClass = self.Meta.model
        info = model_meta.get_field_info(ModelClass)
        many_to_many = {}
        for field_name, relation_info in info.relations.items():
            if relation_info.to_many and (field_name in validated_data):
                many_to_many[field_name] = validated_data.pop(field_name)

        try:
            instance = ModelClass.objects.create(**validated_data)
        except TypeError as exc:
            msg = (
                'Got a `TypeError` when calling `%s.objects.create()`. '
                'This may be because you have a writable field on the '
                'serializer class that is not a valid argument to '
                '`%s.objects.create()`. You may need to make the field '
                'read-only, or override the %s.create() method to handle '
                'this correctly.\nOriginal exception text was: %s.' %
                (
                    ModelClass.__name__,
                    ModelClass.__name__,
                    self.__class__.__name__,
                    exc
                )
            )
            raise TypeError(msg)

        # Save many-to-many relationships after the instance is created.
        if self.validated_data['tags']:
            tag_list = []
            for tag in self.validated_data['tags']:
                # tag_list.append(ContentTag.objects.get_or_create(tag_name=tag['tag_name'])[0])
                tag_list.append(ContentTag.objects.get_or_create(tag_name=tag)[0])
            setattr(instance, 'tags', tag_list)
            many_to_many.pop('tags')


        if many_to_many:
            for field_name, value in many_to_many.items():
                setattr(instance, field_name, value)

        instance.save()

        return instance

    def update(self, instance, validated_data):
        """
        Since we are not doing anything crazy about the nested writable field(tags here),
        so just bypass the raise_errors_on_nested_writes().
        This may need to change in the future when we need to do crazy things on nested writable field.
        """
        for attr, value in validated_data.items():
            setattr(instance, attr, value)
        instance.save()
        return instance

    def get_node_ancestors(self,node):
        return get_node_ancestors(node)

    class Meta:
        list_serializer_class = CustomListSerializer
        model = ContentNode
        fields = ('title', 'changed', 'id', 'description', 'sort_order','author', 'original_node', 'cloned_source', 'original_channel','original_source_node_id', 'source_node_id', 'node_id',
                 'copyright_holder', 'license', 'kind', 'children', 'parent', 'content_id','associated_presets', 'valid', 'original_channel_id', 'source_channel_id',
                 'ancestors', 'tags', 'files', 'metadata', 'created', 'modified', 'published', 'extra_fields', 'assessment_items', 'source_id', 'source_domain')

class RootNodeSerializer(serializers.ModelSerializer):
    children = serializers.PrimaryKeyRelatedField(many=True, read_only=True)
    id = serializers.CharField(required=False)
    metadata = serializers.SerializerMethodField('retrieve_metadata')
    channel_name = serializers.SerializerMethodField('retrieve_channel_name')

    def retrieve_metadata(self, node):
        descendants = node.get_descendants(include_self=True).annotate(change_count=Case(When(changed=True, then=Value(1)),default=Value(0),output_field=IntegerField()))
        aggregated = descendants.aggregate(resource_size=Sum('files__file_size'), is_changed=Sum('change_count'))
        return {
            "total_count" : node.get_descendant_count(),
            "resource_count" : descendants.exclude(kind_id=content_kinds.TOPIC).count(),
            "resource_size" : aggregated['resource_size'],
            "has_changed_descendant" : aggregated['is_changed'] != 0
        }

    def retrieve_channel_name(self, node):
        return node.get_channel().name if node.get_channel() else None

    class Meta:
        model = ContentNode
        fields = ('title', 'id', 'kind', 'children', 'metadata', 'channel_name')


class ChannelSerializer(serializers.ModelSerializer):
    has_changed = serializers.SerializerMethodField('check_for_changes')
    main_tree = RootNodeSerializer(read_only=True)
    trash_tree = RootNodeSerializer(read_only=True)
    thumbnail_url = serializers.SerializerMethodField('generate_thumbnail_url')
    created = serializers.SerializerMethodField('get_date_created')

    def get_date_created(self, channel):
        return channel.main_tree.created

    def generate_thumbnail_url(self, channel):
        if channel.thumbnail and 'static' not in channel.thumbnail:
            return generate_storage_url(channel.thumbnail)
        return '/static/img/kolibri_placeholder.png'

    def check_for_changes(self, channel):
        return channel.main_tree and channel.main_tree.get_descendants().filter(changed=True).count() > 0

    @staticmethod
    def setup_eager_loading(queryset):
        """ Perform necessary eager loading of data. """
        queryset = queryset.select_related('main_tree')
        return queryset

    class Meta:
        model = Channel
        fields = ('id', 'created', 'name', 'description', 'has_changed','editors', 'main_tree', 'trash_tree', 'source_id', 'source_domain',
                'ricecooker_version', 'thumbnail', 'version', 'deleted', 'public', 'thumbnail_url', 'pending_editors', 'viewers')

class AccessibleChannelListSerializer(serializers.ModelSerializer):
    size = serializers.SerializerMethodField("get_resource_size")
    count = serializers.SerializerMethodField("get_resource_count")
    created = serializers.SerializerMethodField('get_date_created')
    main_tree = RootNodeSerializer(read_only=True)

    def get_date_created(self, channel):
        return channel.main_tree.created

    def get_resource_size(self, channel):
        return channel.get_resource_size()

    def get_resource_count(self, channel):
        return channel.main_tree.get_descendant_count()

    class Meta:
        model = Channel
        fields = ('id', 'created', 'name','size', 'count', 'version', 'deleted', 'main_tree')

class ChannelListSerializer(serializers.ModelSerializer):
    thumbnail_url = serializers.SerializerMethodField('generate_thumbnail_url')
    view_only = serializers.SerializerMethodField('check_view_only')
    published = serializers.SerializerMethodField('check_published')
    size = serializers.SerializerMethodField("get_resource_size")
    count = serializers.SerializerMethodField("get_resource_count")
    created = serializers.SerializerMethodField('get_date_created')

    def get_date_created(self, channel):
        return channel.main_tree.created

    def get_resource_size(self, channel):
        return channel.get_resource_size()

    def get_resource_count(self, channel):
        return channel.main_tree.get_descendant_count()

    def check_published(self, channel):
        return channel.main_tree.published

    def check_view_only(self, channel):
        return channel.is_view_only == 1

    def generate_thumbnail_url(self, channel):
        if channel.thumbnail and 'static' not in channel.thumbnail:
            return generate_storage_url(channel.thumbnail)
        return '/static/img/kolibri_placeholder.png'

    class Meta:
        model = Channel
        fields = ('id', 'created', 'name', 'view_only', 'published', 'pending_editors', 'editors', 'description', 'size', 'count', 'version', 'public', 'thumbnail_url', 'thumbnail', 'deleted')


class UserSerializer(serializers.ModelSerializer):
    class Meta:
        model = User
        fields = ('email', 'first_name', 'last_name', 'is_active', 'is_admin', 'id')

class CurrentUserSerializer(serializers.ModelSerializer):
    clipboard_tree = RootNodeSerializer(read_only=True)

    class Meta:
        model = User
        fields = ('email', 'first_name', 'last_name', 'is_active', 'is_admin', 'id','clipboard_tree')

class InvitationSerializer(BulkSerializerMixin, serializers.ModelSerializer):
    class Meta:
        model = Invitation
        fields = ('id', 'invited', 'email', 'sender', 'channel', 'first_name', 'last_name', 'share_mode')<|MERGE_RESOLUTION|>--- conflicted
+++ resolved
@@ -11,11 +11,7 @@
 from rest_framework.exceptions import ValidationError
 from django.core.exceptions import ValidationError as DjangoValidationError
 from django.db import transaction
-<<<<<<< HEAD
-from django.db.models import Q
-=======
 from django.db.models import Q, Case, When, Value, IntegerField, Count
->>>>>>> 2f066020
 from django.conf import settings
 from django.core.files import File as DjFile
 
@@ -328,25 +324,14 @@
 
     def retrieve_metadata(self, node):
         if node.kind_id == content_kinds.TOPIC:
-<<<<<<< HEAD
-            resource_descendants = node.get_descendants().exclude(kind=content_kinds.TOPIC)
-            assessment_size = resource_descendants.filter(kind=content_kinds.EXERCISE).aggregate(resource_size=Sum('assessment_items__files__file_size'))['resource_size'] or 0
-            resource_size = resource_descendants.aggregate(resource_size=Sum('files__file_size'))['resource_size'] or 0
-=======
             descendants = node.get_descendants(include_self=True).annotate(change_count=Case(When(changed=True, then=Value(1)),default=Value(0),output_field=IntegerField()))
-            aggregated = descendants.aggregate(resource_size=Sum('files__file_size'), is_changed=Sum('change_count'))
->>>>>>> 2f066020
+            aggregated = descendants.aggregate(resource_size=Sum('files__file_size'), is_changed=Sum('change_count'), assessment_size=Sum('assessment_items__files__file_size'))
             return {
                 "total_count" : node.get_descendant_count(),
                 "resource_count" : descendants.exclude(kind=content_kinds.TOPIC).count(),
                 "max_sort_order" : node.children.aggregate(max_sort_order=Max('sort_order'))['max_sort_order'],
-<<<<<<< HEAD
-                "resource_size" : assessment_size + resource_size,
-                "has_changed_descendant" : node.get_descendants(include_self=True).filter(changed=True).exists()
-=======
-                "resource_size" : aggregated['resource_size'],
+                "resource_size" : aggregated['resource_size'] + aggregated['assessment_size'],
                 "has_changed_descendant" : aggregated['is_changed'] != 0
->>>>>>> 2f066020
             }
         else:
             assessment_size = node.assessment_items.aggregate(resource_size=Sum('files__file_size'))['resource_size'] or 0

--- conflicted
+++ resolved
@@ -274,28 +274,17 @@
             aggregated = descendants.aggregate(resource_size=Sum('files__file_size'), is_changed=Sum('change_count'))
             return {
                 "total_count" : node.get_descendant_count(),
-<<<<<<< HEAD
-                "resource_count" : resource_descendants.count(),
-                "max_sort_order" : node.children.aggregate(max_sort_order=Max('sort_order'))['max_sort_order'],
-                "resource_size" : resource_descendants.aggregate(resource_size=Sum('files__file_size'))['resource_size'] or 0,
-                "has_changed_descendant" : node.get_descendants(include_self=True).filter(changed=True).exists()
-=======
                 "resource_count" : descendants.exclude(kind=content_kinds.TOPIC).count(),
                 "max_sort_order" : node.children.aggregate(max_sort_order=Max('sort_order'))['max_sort_order'] or 1,
                 "resource_size" : aggregated['resource_size'] or 0,
                 "has_changed_descendant" : aggregated['is_changed'] != 0
->>>>>>> b4cb6c90
             }
         else:
             return {
                 "total_count" : 1,
                 "resource_count" : 1,
                 "max_sort_order" : node.sort_order,
-<<<<<<< HEAD
-                "resource_size" : node.files.aggregate(resource_size=Sum('file_size'))['resource_size']  or 0,
-=======
                 "resource_size" : node.files.aggregate(resource_size=Sum('file_size'))['resource_size'] or 0,
->>>>>>> b4cb6c90
                 "has_changed_descendant" : node.changed
             }
 
@@ -415,20 +404,9 @@
     class Meta:
         list_serializer_class = CustomListSerializer
         model = ContentNode
-<<<<<<< HEAD
-        fields = ('title', 'changed', 'id', 'description', 'sort_order','author', 'original_node', 'cloned_source', 'original_channel',
-                 'copyright_holder', 'license', 'kind', 'children', 'parent', 'content_id','associated_presets', 'descendants',
-                 'ancestors', 'tags', 'files', 'metadata', 'created', 'modified', 'published', 'extra_fields', 'assessment_items')
-
-class ChannelSerializer(serializers.ModelSerializer):
-    has_changed = serializers.SerializerMethodField('check_for_changes')
-    main_tree = ContentNodeSerializer(read_only=True)
-    trash_tree = ContentNodeSerializer(read_only=True)
-    thumbnail_url = serializers.SerializerMethodField('generate_thumbnail_url')
-=======
         fields = ('title', 'changed', 'id', 'description', 'sort_order','author', 'original_node', 'cloned_source', 'original_channel','original_source_node_id', 'source_node_id', 'node_id',
                  'copyright_holder', 'license', 'kind', 'children', 'parent', 'content_id','associated_presets', 'valid', 'original_channel_id', 'source_channel_id',
-                 'ancestors', 'tags', 'files', 'metadata', 'created', 'modified', 'published', 'extra_fields', 'assessment_items', 'source_id', 'source_domain')
+                 'descendants', 'ancestors', 'tags', 'files', 'metadata', 'created', 'modified', 'published', 'extra_fields', 'assessment_items', 'source_id', 'source_domain')
 
 class RootNodeSerializer(serializers.ModelSerializer):
     children = serializers.PrimaryKeyRelatedField(many=True, read_only=True)
@@ -454,7 +432,6 @@
         model = ContentNode
         fields = ('title', 'id', 'kind', 'children', 'metadata', 'published', 'channel_name')
 
-
 class ChannelSerializer(serializers.ModelSerializer):
     has_changed = serializers.SerializerMethodField('check_for_changes')
     main_tree = RootNodeSerializer(read_only=True)
@@ -464,7 +441,6 @@
 
     def get_date_created(self, channel):
         return channel.main_tree.created
->>>>>>> b4cb6c90
 
     def generate_thumbnail_url(self, channel):
         if channel.thumbnail and 'static' not in channel.thumbnail:
@@ -482,10 +458,6 @@
 
     class Meta:
         model = Channel
-<<<<<<< HEAD
-        fields = ('id', 'name', 'description', 'has_changed','editors', 'main_tree', 'trash_tree',
-                'thumbnail', 'thumbnail_url', 'version', 'deleted', 'public', 'pending_editors', 'viewers')
-=======
         fields = ('id', 'created', 'name', 'description', 'has_changed','editors', 'main_tree', 'trash_tree', 'source_id', 'source_domain',
                 'ricecooker_version', 'thumbnail', 'version', 'deleted', 'public', 'thumbnail_url', 'pending_editors', 'viewers')
 
@@ -540,8 +512,6 @@
         model = Channel
         fields = ('id', 'created', 'name', 'view_only', 'published', 'pending_editors', 'editors', 'description', 'size', 'count', 'version', 'public', 'thumbnail_url', 'thumbnail', 'deleted')
 
->>>>>>> b4cb6c90
-
 class UserSerializer(serializers.ModelSerializer):
     class Meta:
         model = User

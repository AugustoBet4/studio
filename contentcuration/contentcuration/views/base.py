import json
import logging

from django.conf import settings
from django.contrib.auth.decorators import login_required
from django.contrib.postgres.aggregates import ArrayAgg
from django.contrib.sites.shortcuts import get_current_site
from django.core.cache import cache
from django.core.exceptions import ObjectDoesNotExist
from django.core.exceptions import PermissionDenied
from django.db.models import IntegerField
<<<<<<< HEAD
from django.db.models import OuterRef
from django.db.models import Q
from django.db.models import Subquery
=======
from django.db.models import Q
from django.db.models import Subquery
from django.db.models import Value
from django.db.models import When
>>>>>>> 37cd736a
from django.http import HttpResponse
from django.http import HttpResponseBadRequest
from django.http import HttpResponseForbidden
from django.http import HttpResponseNotFound
from django.shortcuts import get_object_or_404
from django.shortcuts import redirect
from django.shortcuts import render
from django.views.decorators.csrf import csrf_exempt
from django.views.generic.base import TemplateView
<<<<<<< HEAD
from le_utils.constants import content_kinds
=======
from enum import Enum
>>>>>>> 37cd736a
from rest_framework.authentication import BasicAuthentication
from rest_framework.authentication import SessionAuthentication
from rest_framework.authentication import TokenAuthentication
from rest_framework.decorators import api_view
from rest_framework.decorators import authentication_classes
from rest_framework.decorators import permission_classes
from rest_framework.permissions import AllowAny
from rest_framework.permissions import IsAuthenticated
from rest_framework.renderers import JSONRenderer
from rest_framework.response import Response

from contentcuration.api import activate_channel
from contentcuration.api import get_staged_diff
from contentcuration.decorators import browser_is_supported
<<<<<<< HEAD
from contentcuration.decorators import has_accepted_policies
from contentcuration.models import Channel
from contentcuration.models import ContentNode
=======
from contentcuration.decorators import cache_no_user_data
from contentcuration.decorators import can_access_channel
from contentcuration.decorators import can_edit_channel
from contentcuration.decorators import has_accepted_policies
from contentcuration.models import Channel
from contentcuration.models import Invitation
from contentcuration.models import SecretToken
>>>>>>> 37cd736a
from contentcuration.models import User
from contentcuration.serializers import ContentNodeSerializer
from contentcuration.serializers import CurrentUserSerializer
<<<<<<< HEAD
=======
from contentcuration.serializers import InvitationSerializer
>>>>>>> 37cd736a
from contentcuration.serializers import SimplifiedChannelProbeCheckSerializer
from contentcuration.serializers import TaskSerializer
from contentcuration.serializers import UserChannelListSerializer
from contentcuration.tasks import create_async_task
from contentcuration.tasks import generatechannelcsv_task
from contentcuration.utils.messages import get_messages


@browser_is_supported
def base(request):
    return redirect('channels')


""" HEALTH CHECKS """


def health(request):
    return HttpResponse("Healthy!")


def stealth(request):
    return HttpResponse("<3")


@api_view(['GET'])
@authentication_classes((TokenAuthentication, SessionAuthentication))
@permission_classes((IsAuthenticated,))
def get_prober_channel(request):
    if not request.user.is_admin:
        return HttpResponseForbidden()

    channel = Channel.objects.filter(editors=request.user).first()
    if not channel:
        channel = Channel.objects.create(name="Prober channel", editors=[request.user])

    return Response(SimplifiedChannelProbeCheckSerializer(channel).data)


""" END HEALTH CHECKS """


def get_or_set_cached_constants(constant, serializer):
    cached_data = cache.get(constant.__name__)
    if cached_data:
        return cached_data
    constant_objects = constant.objects.all()
    constant_serializer = serializer(constant_objects, many=True)
    constant_data = JSONRenderer().render(constant_serializer.data)
    cache.set(constant.__name__, constant_data, None)
    return constant_data


@browser_is_supported
@has_accepted_policies
@permission_classes((AllowAny,))
def channel_list(request):
    current_user = not request.user.is_anonymous() and JSONRenderer().render(UserChannelListSerializer(request.user).data)
    preferences = not request.user.is_anonymous() and json.dumps(request.user.content_defaults)
    return render(request, 'channel_list.html', {"channel_name": False,
                                                 "current_user": current_user,
                                                 "user_preferences": preferences,
                                                 "messages": get_messages(),
                                                 })


<<<<<<< HEAD
=======
def _apply_channel_filters(channels, params, default_serializer=ChannelSerializerTypes.DEFAULT):
    if params.get('published'):
        channels = channels.filter(main_tree__published=True)

    # Determine which serializer to use
    serializer_class = params.get('serializer') or default_serializer.value
    serializer = CHANNEL_SERIALIZER_MAP.get(serializer_class)
    serializer = serializer or CHANNEL_SERIALIZER_MAP[ChannelSerializerTypes.DEFAULT.value]

    return serializer(channels, many=True)


@api_view(['GET'])
@authentication_classes((SessionAuthentication, BasicAuthentication, TokenAuthentication))
@permission_classes((IsAuthenticated,))
def get_user_channels(request):
    channel_list = Channel.objects.prefetch_related('editors', 'viewers')\
        .filter(Q(deleted=False) & (Q(editors=request.user.pk) | Q(viewers=request.user.pk)))\
        .annotate(is_view_only=Case(When(editors=request.user, then=Value(0)), default=Value(1), output_field=IntegerField()))
    channel_serializer = _apply_channel_filters(channel_list, request.query_params)

    return Response(channel_serializer.data)


@api_view(['GET'])
@authentication_classes((SessionAuthentication, BasicAuthentication, TokenAuthentication))
@permission_classes((IsAuthenticated,))
def get_user_bookmarked_channels(request):
    bookmarked_channels = request.user.bookmarked_channels.exclude(deleted=True)\
        .select_related('main_tree').prefetch_related('editors')\
        .defer('trash_tree', 'clipboard_tree', 'staging_tree', 'chef_tree', 'previous_tree', 'viewers')
    channel_serializer = _apply_channel_filters(bookmarked_channels, request.query_params, default_serializer=ChannelSerializerTypes.ALT)
    return Response(channel_serializer.data)


@api_view(['GET'])
@authentication_classes((SessionAuthentication, BasicAuthentication, TokenAuthentication))
@permission_classes((IsAuthenticated,))
def get_user_edit_channels(request):
    edit_channels = request.user.editable_channels.exclude(deleted=True)\
        .select_related('main_tree').prefetch_related('editors')\
        .defer('trash_tree', 'clipboard_tree', 'staging_tree', 'chef_tree', 'previous_tree', 'viewers')
    channel_serializer = _apply_channel_filters(edit_channels, request.query_params, default_serializer=ChannelSerializerTypes.ALT)
    return Response(channel_serializer.data)


@api_view(['GET'])
@authentication_classes((SessionAuthentication, BasicAuthentication, TokenAuthentication))
@permission_classes((IsAuthenticated,))
def get_user_channel_sets(request):
    sets = request.user.channel_sets.prefetch_related('secret_token__channels', 'editors').select_related('secret_token')
    channelset_serializer = ChannelSetSerializer(sets, many=True)
    return Response(channelset_serializer.data)


@api_view(['GET'])
@authentication_classes((SessionAuthentication, BasicAuthentication, TokenAuthentication))
@permission_classes((IsAuthenticated,))
def get_channels_by_token(request, token):
    channels = Channel.objects.filter(secret_tokens__token=token, deleted=False)
    channel_serializer = _apply_channel_filters(channels, request.query_params, default_serializer=ChannelSerializerTypes.ALT)
    return Response(channel_serializer.data)


@cache_page(settings.PUBLIC_CHANNELS_CACHE_DURATION, key_prefix='get_user_public_channels')
@api_view(['GET'])
@cache_no_user_data
@authentication_classes((SessionAuthentication, BasicAuthentication, TokenAuthentication))
@permission_classes((IsAuthenticated,))
def get_user_public_channels(request):
    channels = Channel.get_public_channels(defer_nonmain_trees=True)
    channel_serializer = _apply_channel_filters(channels, request.query_params, default_serializer=ChannelSerializerTypes.ALT)
    return Response(channel_serializer.data)


@api_view(['GET'])
@authentication_classes((SessionAuthentication, BasicAuthentication, TokenAuthentication))
@permission_classes((IsAuthenticated,))
def get_user_view_channels(request):
    view_channels = request.user.view_only_channels.exclude(deleted=True)\
        .select_related('main_tree').prefetch_related('editors')\
        .defer('trash_tree', 'clipboard_tree', 'staging_tree', 'chef_tree', 'previous_tree', 'viewers')
    channel_serializer = _apply_channel_filters(view_channels, request.query_params, default_serializer=ChannelSerializerTypes.ALT)
    return Response(channel_serializer.data)


@api_view(['GET'])
@authentication_classes((SessionAuthentication, BasicAuthentication, TokenAuthentication))
@permission_classes((IsAuthenticated,))
def get_user_pending_channels(request):
    pending_list = Invitation.objects.select_related('channel', 'sender')\
        .filter(invited=request.user, channel__deleted=False)\
        .exclude(channel=None)  # Don't include channels that have been deleted
    invitation_serializer = InvitationSerializer(pending_list, many=True)

    return Response(invitation_serializer.data)


>>>>>>> 37cd736a
@login_required
@browser_is_supported
@has_accepted_policies
@authentication_classes((SessionAuthentication, BasicAuthentication, TokenAuthentication))
@permission_classes((IsAuthenticated,))
def channel(request, channel_id):
    channel = get_object_or_404(Channel, id=channel_id, deleted=False)

    # Check user has permission to view channel
    if not request.user.can_view(channel):
        raise HttpResponseNotFound("Channel not found")

    return render(request, 'channel_edit.html', {
        "allow_edit": True,
        "staging": False,
        "is_public": channel.public,
        "channel_id": channel.pk,
        "channel_name": channel.name,
        "ricecooker_version": channel.ricecooker_version,
        "channel_list": channel_list,
        "preferences": json.dumps(channel.content_defaults),
        "messages": get_messages(),
        "title": settings.DEFAULT_TITLE,
    })


@csrf_exempt
@authentication_classes((SessionAuthentication, BasicAuthentication, TokenAuthentication))
@permission_classes((IsAuthenticated,))
def publish_channel(request):
    logging.debug("Entering the publish_channel endpoint")
    if request.method != 'POST':
        return HttpResponseBadRequest("Only POST requests are allowed on this endpoint.")

    data = json.loads(request.body)

    try:
        channel_id = data["channel_id"]
        request.user.can_edit(channel_id)

        task_info = {
            'user': request.user,
            'metadata': {
                'affects': {
                    'channels': [channel_id]
                }}
        }

        task_args = {
            'user_id': request.user.pk,
            'channel_id': channel_id,
            'version_notes': data.get('version_notes')
        }

        task, task_info = create_async_task('export-channel', task_info, task_args)
        return HttpResponse(JSONRenderer().render(TaskSerializer(task_info).data))
    except KeyError:
        raise ObjectDoesNotExist("Missing attribute from data: {}".format(data))


class SQCountDistinct(Subquery):
    # Include ALIAS at the end to support Postgres
    template = "(SELECT COUNT(DISTINCT %(field)s) FROM (%(subquery)s) AS %(field)s__sum)"
    output_field = IntegerField()


def map_channel_data(channel):
    channel["id"] = channel.pop("main_tree__id")
    channel["title"] = channel.pop("name")
    channel["children"] = [child for child in channel["children"] if child]
    return channel


@api_view(['GET'])
@authentication_classes((TokenAuthentication, SessionAuthentication))
@permission_classes((IsAuthenticated,))
def accessible_channels(request, channel_id):
    # Used for import modal
    # Returns a list of objects with the following parameters:
    # id, title, resource_count, children
<<<<<<< HEAD
    channels = Channel.objects.filter(Q(deleted=False) & (Q(public=True) | Q(editors=request.user) | Q(viewers=request.user)))\
                              .exclude(pk=channel_id).select_related("main_tree")
    channel_main_tree_nodes = ContentNode.objects.filter(
        tree_id=OuterRef("main_tree__tree_id")
    )
    # Add the unique count of distinct non-topic node content_ids
    non_topic_content_ids = (
        channel_main_tree_nodes.exclude(kind_id=content_kinds.TOPIC)
        .order_by("content_id")
        .distinct("content_id")
        .values_list("content_id", flat=True)
    )
=======
    channels = Channel.objects.filter(Q(deleted=False) & (Q(public=True) | Q(editors=request.user.id) | Q(viewers=request.user.id))).exclude(pk=channel_id)
>>>>>>> 37cd736a
    channels = channels.annotate(
        children=ArrayAgg("main_tree__children"),
    )
    channels_data = channels.values("name", "children", "main_tree__id")

    return Response(map(map_channel_data, channels_data))


def activate_channel_endpoint(request):
    if request.method != 'POST':
        return HttpResponseBadRequest("Only POST requests are allowed on this endpoint.")

    data = json.loads(request.body)
    channel = Channel.objects.get(pk=data['channel_id'])
    try:
        activate_channel(channel, request.user)
    except PermissionDenied as e:
        return HttpResponseForbidden(str(e))

    return HttpResponse(json.dumps({"success": True}))


def get_staged_diff_endpoint(request):
    if request.method == 'POST':
        return HttpResponse(json.dumps(get_staged_diff(json.loads(request.body)['channel_id'])))

    return HttpResponseBadRequest("Only POST requests are allowed on this endpoint.")


@authentication_classes((SessionAuthentication, BasicAuthentication, TokenAuthentication))
@permission_classes((IsAuthenticated,))
def add_bookmark(request):
    if request.method != 'POST':
        return HttpResponseBadRequest("Only POST requests are allowed on this endpoint.")

    data = json.loads(request.body)

    try:
        user = User.objects.get(pk=data["user_id"])
        channel = Channel.objects.get(pk=data["channel_id"])
        channel.bookmarked_by.add(user)
        channel.save()

        return HttpResponse(json.dumps({"success": True}))
    except ObjectDoesNotExist:
        return HttpResponseNotFound('Channel with id {} not found'.format(data["channel_id"]))


@authentication_classes((SessionAuthentication, BasicAuthentication, TokenAuthentication))
@permission_classes((IsAuthenticated,))
def remove_bookmark(request):
    if request.method != 'POST':
        return HttpResponseBadRequest("Only POST requests are allowed on this endpoint.")

    data = json.loads(request.body)

    try:
        user = User.objects.get(pk=data["user_id"])
        channel = Channel.objects.get(pk=data["channel_id"])
        channel.bookmarked_by.remove(user)
        channel.save()

        return HttpResponse(json.dumps({"success": True}))
    except ObjectDoesNotExist:
        return HttpResponseNotFound('Channel with id {} not found'.format(data["channel_id"]))


@authentication_classes((SessionAuthentication, BasicAuthentication, TokenAuthentication))
@permission_classes((IsAuthenticated,))
def set_channel_priority(request):
    if request.method != 'POST':
        return HttpResponseBadRequest("Only POST requests are allowed on this endpoint.")

    data = json.loads(request.body)

    try:
        channel = Channel.objects.get(pk=data["channel_id"])
        channel.priority = data["priority"]
        channel.save()

        return HttpResponse(json.dumps({"success": True}))
    except ObjectDoesNotExist:
        return HttpResponseNotFound('Channel with id {} not found'.format(data["channel_id"]))


@authentication_classes((SessionAuthentication, BasicAuthentication, TokenAuthentication))
@permission_classes((IsAuthenticated,))
def download_channel_content_csv(request, channel_id):
    """ Writes list of channels to csv, which is then emailed """
    site = get_current_site(request)
    generatechannelcsv_task.delay(channel_id, site.domain, request.user.id)

    return HttpResponse({"success": True})


class SandboxView(TemplateView):
    template_name = "sandbox.html"

    def get_context_data(self, **kwargs):
        kwargs = super(SandboxView, self).get_context_data(**kwargs)

        active_channels = Channel.objects.filter(Q(editors=self.request.user) | Q(public=True))
        active_tree_ids = active_channels.values_list('main_tree__tree_id', flat=True)
        active_nodes = ContentNode.objects.filter(tree_id__in=active_tree_ids)
        nodes = []

        # Get a node of every kind
        for kind, _ in reversed(sorted(content_kinds.choices)):
            node = active_nodes.filter(kind_id=kind, freeze_authoring_data=False).first()
            if node:
                nodes.append(ContentNodeSerializer(node).data)

        # Add an imported node
        imported_node = active_nodes.filter(freeze_authoring_data=True).exclude(kind_id=content_kinds.TOPIC).first()
        if imported_node:
            nodes.append(ContentNodeSerializer(imported_node).data)

        kwargs.update({"nodes": JSONRenderer().render(nodes),
                       "channel": active_channels.first().pk,
                       "current_user": JSONRenderer().render(CurrentUserSerializer(self.request.user).data)
                       })
        return kwargs<|MERGE_RESOLUTION|>--- conflicted
+++ resolved
@@ -9,16 +9,9 @@
 from django.core.exceptions import ObjectDoesNotExist
 from django.core.exceptions import PermissionDenied
 from django.db.models import IntegerField
-<<<<<<< HEAD
 from django.db.models import OuterRef
 from django.db.models import Q
 from django.db.models import Subquery
-=======
-from django.db.models import Q
-from django.db.models import Subquery
-from django.db.models import Value
-from django.db.models import When
->>>>>>> 37cd736a
 from django.http import HttpResponse
 from django.http import HttpResponseBadRequest
 from django.http import HttpResponseForbidden
@@ -28,11 +21,7 @@
 from django.shortcuts import render
 from django.views.decorators.csrf import csrf_exempt
 from django.views.generic.base import TemplateView
-<<<<<<< HEAD
 from le_utils.constants import content_kinds
-=======
-from enum import Enum
->>>>>>> 37cd736a
 from rest_framework.authentication import BasicAuthentication
 from rest_framework.authentication import SessionAuthentication
 from rest_framework.authentication import TokenAuthentication
@@ -47,26 +36,12 @@
 from contentcuration.api import activate_channel
 from contentcuration.api import get_staged_diff
 from contentcuration.decorators import browser_is_supported
-<<<<<<< HEAD
 from contentcuration.decorators import has_accepted_policies
 from contentcuration.models import Channel
 from contentcuration.models import ContentNode
-=======
-from contentcuration.decorators import cache_no_user_data
-from contentcuration.decorators import can_access_channel
-from contentcuration.decorators import can_edit_channel
-from contentcuration.decorators import has_accepted_policies
-from contentcuration.models import Channel
-from contentcuration.models import Invitation
-from contentcuration.models import SecretToken
->>>>>>> 37cd736a
 from contentcuration.models import User
 from contentcuration.serializers import ContentNodeSerializer
 from contentcuration.serializers import CurrentUserSerializer
-<<<<<<< HEAD
-=======
-from contentcuration.serializers import InvitationSerializer
->>>>>>> 37cd736a
 from contentcuration.serializers import SimplifiedChannelProbeCheckSerializer
 from contentcuration.serializers import TaskSerializer
 from contentcuration.serializers import UserChannelListSerializer
@@ -132,107 +107,6 @@
                                                  })
 
 
-<<<<<<< HEAD
-=======
-def _apply_channel_filters(channels, params, default_serializer=ChannelSerializerTypes.DEFAULT):
-    if params.get('published'):
-        channels = channels.filter(main_tree__published=True)
-
-    # Determine which serializer to use
-    serializer_class = params.get('serializer') or default_serializer.value
-    serializer = CHANNEL_SERIALIZER_MAP.get(serializer_class)
-    serializer = serializer or CHANNEL_SERIALIZER_MAP[ChannelSerializerTypes.DEFAULT.value]
-
-    return serializer(channels, many=True)
-
-
-@api_view(['GET'])
-@authentication_classes((SessionAuthentication, BasicAuthentication, TokenAuthentication))
-@permission_classes((IsAuthenticated,))
-def get_user_channels(request):
-    channel_list = Channel.objects.prefetch_related('editors', 'viewers')\
-        .filter(Q(deleted=False) & (Q(editors=request.user.pk) | Q(viewers=request.user.pk)))\
-        .annotate(is_view_only=Case(When(editors=request.user, then=Value(0)), default=Value(1), output_field=IntegerField()))
-    channel_serializer = _apply_channel_filters(channel_list, request.query_params)
-
-    return Response(channel_serializer.data)
-
-
-@api_view(['GET'])
-@authentication_classes((SessionAuthentication, BasicAuthentication, TokenAuthentication))
-@permission_classes((IsAuthenticated,))
-def get_user_bookmarked_channels(request):
-    bookmarked_channels = request.user.bookmarked_channels.exclude(deleted=True)\
-        .select_related('main_tree').prefetch_related('editors')\
-        .defer('trash_tree', 'clipboard_tree', 'staging_tree', 'chef_tree', 'previous_tree', 'viewers')
-    channel_serializer = _apply_channel_filters(bookmarked_channels, request.query_params, default_serializer=ChannelSerializerTypes.ALT)
-    return Response(channel_serializer.data)
-
-
-@api_view(['GET'])
-@authentication_classes((SessionAuthentication, BasicAuthentication, TokenAuthentication))
-@permission_classes((IsAuthenticated,))
-def get_user_edit_channels(request):
-    edit_channels = request.user.editable_channels.exclude(deleted=True)\
-        .select_related('main_tree').prefetch_related('editors')\
-        .defer('trash_tree', 'clipboard_tree', 'staging_tree', 'chef_tree', 'previous_tree', 'viewers')
-    channel_serializer = _apply_channel_filters(edit_channels, request.query_params, default_serializer=ChannelSerializerTypes.ALT)
-    return Response(channel_serializer.data)
-
-
-@api_view(['GET'])
-@authentication_classes((SessionAuthentication, BasicAuthentication, TokenAuthentication))
-@permission_classes((IsAuthenticated,))
-def get_user_channel_sets(request):
-    sets = request.user.channel_sets.prefetch_related('secret_token__channels', 'editors').select_related('secret_token')
-    channelset_serializer = ChannelSetSerializer(sets, many=True)
-    return Response(channelset_serializer.data)
-
-
-@api_view(['GET'])
-@authentication_classes((SessionAuthentication, BasicAuthentication, TokenAuthentication))
-@permission_classes((IsAuthenticated,))
-def get_channels_by_token(request, token):
-    channels = Channel.objects.filter(secret_tokens__token=token, deleted=False)
-    channel_serializer = _apply_channel_filters(channels, request.query_params, default_serializer=ChannelSerializerTypes.ALT)
-    return Response(channel_serializer.data)
-
-
-@cache_page(settings.PUBLIC_CHANNELS_CACHE_DURATION, key_prefix='get_user_public_channels')
-@api_view(['GET'])
-@cache_no_user_data
-@authentication_classes((SessionAuthentication, BasicAuthentication, TokenAuthentication))
-@permission_classes((IsAuthenticated,))
-def get_user_public_channels(request):
-    channels = Channel.get_public_channels(defer_nonmain_trees=True)
-    channel_serializer = _apply_channel_filters(channels, request.query_params, default_serializer=ChannelSerializerTypes.ALT)
-    return Response(channel_serializer.data)
-
-
-@api_view(['GET'])
-@authentication_classes((SessionAuthentication, BasicAuthentication, TokenAuthentication))
-@permission_classes((IsAuthenticated,))
-def get_user_view_channels(request):
-    view_channels = request.user.view_only_channels.exclude(deleted=True)\
-        .select_related('main_tree').prefetch_related('editors')\
-        .defer('trash_tree', 'clipboard_tree', 'staging_tree', 'chef_tree', 'previous_tree', 'viewers')
-    channel_serializer = _apply_channel_filters(view_channels, request.query_params, default_serializer=ChannelSerializerTypes.ALT)
-    return Response(channel_serializer.data)
-
-
-@api_view(['GET'])
-@authentication_classes((SessionAuthentication, BasicAuthentication, TokenAuthentication))
-@permission_classes((IsAuthenticated,))
-def get_user_pending_channels(request):
-    pending_list = Invitation.objects.select_related('channel', 'sender')\
-        .filter(invited=request.user, channel__deleted=False)\
-        .exclude(channel=None)  # Don't include channels that have been deleted
-    invitation_serializer = InvitationSerializer(pending_list, many=True)
-
-    return Response(invitation_serializer.data)
-
-
->>>>>>> 37cd736a
 @login_required
 @browser_is_supported
 @has_accepted_policies
@@ -313,7 +187,6 @@
     # Used for import modal
     # Returns a list of objects with the following parameters:
     # id, title, resource_count, children
-<<<<<<< HEAD
     channels = Channel.objects.filter(Q(deleted=False) & (Q(public=True) | Q(editors=request.user) | Q(viewers=request.user)))\
                               .exclude(pk=channel_id).select_related("main_tree")
     channel_main_tree_nodes = ContentNode.objects.filter(
@@ -326,9 +199,6 @@
         .distinct("content_id")
         .values_list("content_id", flat=True)
     )
-=======
-    channels = Channel.objects.filter(Q(deleted=False) & (Q(public=True) | Q(editors=request.user.id) | Q(viewers=request.user.id))).exclude(pk=channel_id)
->>>>>>> 37cd736a
     channels = channels.annotate(
         children=ArrayAgg("main_tree__children"),
     )

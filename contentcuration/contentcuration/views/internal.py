--- conflicted
+++ resolved
@@ -23,12 +23,8 @@
 from contentcuration.api import get_staged_diff, write_file_to_storage, activate_channel, get_hash
 from contentcuration.models import AssessmentItem, Channel, ContentNode, ContentTag, File, FormatPreset, Language, License, StagedFile, generate_object_storage_name, get_next_sort_order
 from contentcuration.utils.tracing import trace
-<<<<<<< HEAD
 from contentcuration.utils.files import get_file_diff, get_thumbnail_encoding
-=======
-from contentcuration.utils.files import get_file_diff
 from contentcuration.utils.nodes import map_files_to_node, map_files_to_assessment_item
->>>>>>> f4a13185
 from contentcuration.utils.garbage_collect import get_deleted_chefs_root
 
 VersionStatus = namedtuple('VersionStatus', ['version', 'status', 'message'])
@@ -722,90 +718,6 @@
     return node
 
 
-<<<<<<< HEAD
-def map_files_to_node(user, node, data):
-    """ Generate files that reference the content node """
-
-    # filter for file data that's not empty;
-    valid_data = (d for d in data if d)
-
-    for file_data in valid_data:
-        file_name_parts = file_data['filename'].split(".")
-
-        # Determine a preset if none is given
-        kind_preset = None
-        if file_data['preset'] is None:
-            kind_preset = FormatPreset.objects.filter(kind=node.kind,
-                                                      allowed_formats__extension__contains=file_name_parts[1],
-                                                      display=True).first()
-        else:
-            kind_preset = FormatPreset.objects.get(id=file_data['preset'])
-
-        file_path = generate_object_storage_name(file_name_parts[0], file_data['filename'])
-        storage = default_storage
-        if not storage.exists(file_path):
-            return IOError('{} not found'.format(file_path))
-
-        try:
-            if file_data.get('language'):
-                # TODO: Remove DB call per file?
-                file_data['language'] = Language.objects.get(pk=file_data['language'])
-        except ObjectDoesNotExist as e:
-            invalid_lang = file_data.get('language')
-            logging.warning("file_data with language {} does not exist.".format(invalid_lang))
-            return ValidationError("file_data given was invalid; expected string, got {}".format(invalid_lang))
-
-        resource_obj = File(
-            checksum=file_name_parts[0],
-            contentnode=node,
-            file_format_id=file_name_parts[1],
-            original_filename=file_data.get('original_filename') or 'file',
-            source_url=file_data.get('source_url'),
-            file_size=file_data['size'],
-            file_on_disk=DjFile(storage.open(file_path, 'rb')),
-            preset=kind_preset,
-            language_id=file_data.get('language'),
-            uploaded_by=user,
-        )
-        resource_obj.file_on_disk.name = file_path
-        resource_obj.save()
-
-        # Handle thumbnail
-        if resource_obj.preset.thumbnail:
-            node.thumbnail_encoding = json.dumps({
-                    'base64': get_thumbnail_encoding(str(resource_obj)),
-                    'points': [],
-                    'zoom': 0
-                })
-            node.save()
-
-
-
-def map_files_to_assessment_item(user, question, data):
-    """ Generate files that reference the content node's assessment items """
-    for file_data in data:
-        file_name_parts = file_data['filename'].split(".")
-        file_path = generate_object_storage_name(file_name_parts[0], file_data['filename'])
-        if not default_storage.exists(file_path):
-            raise IOError('{} not found'.format(file_path))
-
-        resource_obj = File(
-            checksum=file_name_parts[0],
-            assessment_item=question,
-            file_format_id=file_name_parts[1],
-            original_filename=file_data.get('original_filename') or 'file',
-            source_url=file_data.get('source_url'),
-            file_size=file_data['size'],
-            file_on_disk=DjFile(default_storage.open(file_path, 'rb')),
-            preset_id=file_data['preset'],
-            uploaded_by=user,
-        )
-        resource_obj.file_on_disk.name = file_path
-        resource_obj.save()
-
-
-=======
->>>>>>> f4a13185
 def create_exercises(user, node, data):
     """ Generate exercise from data """
     with transaction.atomic():

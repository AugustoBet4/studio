--- conflicted
+++ resolved
@@ -46,10 +46,6 @@
             map_channel_to_kolibri_channel(channel)
             map_content_nodes(channel.main_tree,)
             save_export_database(channel_id)
-<<<<<<< HEAD
-            # hack_hack_hack_zip_actual_files()
-=======
->>>>>>> 9f38f35c
             # use SQLite backup API to put DB into archives folder.
             # Then we can use the empty db name to have SQLite use a temporary DB (https://www.sqlite.org/inmemorydb.html)
 
@@ -219,28 +215,6 @@
 
     logging.info("Marked all nodes as changed.")
 
-<<<<<<< HEAD
-
-def hack_hack_hack_zip_actual_files():
-    # TODO: remove once we deliver UNICEF MMVP
-
-    zippath = settings.HACK_HACK_HACK_UNICEF_CONTENT_ZIP_PATH
-
-    with zipfile.ZipFile(zippath, "w") as zf:
-        channel_file_ids = [k.pk for k in kolibrimodels.File.objects.all()]
-        filepaths = [f for f in ccmodels.File.objects.filter(id__in=channel_file_ids)]
-
-        logging.debug("Writing {count} files to the zip".format(count=len(filepaths)))
-
-        for f in filepaths:
-            full_path = os.path.join(settings.STORAGE_ROOT, f.file_on_disk.url)
-            if settings.DEBUG:
-                locations = str(f.file_on_disk).split('/') #os.path.sep)
-                full_path = os.path.join(settings.STORAGE_ROOT, os.path.sep.join(locations[1:len(locations)]))
-            zf.write(full_path, str(f))
-
-=======
->>>>>>> 9f38f35c
 def save_export_database(channel_id):
     logging.debug("Saving export database")
     current_export_db_location = settings.DATABASES["export_staging"]["NAME"]

from django.conf import settings
from django.contrib.sites.models import Site
from django.core.management import call_command
from django.core.management.base import BaseCommand
from le_utils.constants import content_kinds,file_formats, format_presets, licenses, exercises, languages
from contentcuration import models
import logging as logmodule
from django.core.cache import cache
logging = logmodule.getLogger(__name__)

SITES = [
    {
        "model" : Site,
        "pk" : "id",
        "fields": {
            "id": 1,
            "name"  : "Kolibri Studio",
            "domain" : "contentworkshop.learningequality.org",
        },
    },
    {
        "model" : Site,
        "pk" : "id",
        "fields": {
            "id": 2,
            "name"  : "Kolibri Studio (Debug Mode)",
            "domain" : "127.0.0.1:8000",
        },
    },
]

LICENSES = [
    {
        "model": models.License,
        "pk": "id",
        "fields": {
            "id": 1,
            "license_name": licenses.CC_BY,
            "exists": True,
            "license_url": "https://creativecommons.org/licenses/by/4.0/",
            "license_description": "The Attribution License lets others distribute, remix, tweak, and build upon your work, even commercially, as long as they credit you for the original creation. This is the most accommodating of licenses offered. Recommended for maximum dissemination and use of licensed materials.",
        },
    },
    {
        "model": models.License,
        "pk": "id",
        "fields": {
            "id": 2,
            "license_name": licenses.CC_BY_SA,
            "exists": True,
            "license_url": "https://creativecommons.org/licenses/by-sa/4.0",
            "license_description": "The Attribution-ShareAlike License lets others remix, tweak, and build upon your work even for commercial purposes, as long as they credit you and license their new creations under the identical terms. This license is often compared to \"copyleft\" free and open source software licenses. All new works based on yours will carry the same license, so any derivatives will also allow commercial use. This is the license used by Wikipedia, and is recommended for materials that would benefit from incorporating content from Wikipedia and similarly licensed projects.",
        },
    },
    {
        "model": models.License,
        "pk": "id",
        "fields": {
            "id": 3,
            "license_name": licenses.CC_BY_ND,
            "exists": True,
            "license_url": "https://creativecommons.org/licenses/by-nd/4.0/",
            "license_description": "The Attribution-NoDerivs License allows for redistribution, commercial and non-commercial, as long as it is passed along unchanged and in whole, with credit to you.",
        },
    },
    {
        "model": models.License,
        "pk": "id",
        "fields": {
            "id": 4,
            "license_name": licenses.CC_BY_NC,
            "exists": True,
            "license_url": "https://creativecommons.org/licenses/by-nc/4.0",
            "license_description": "The Attribution-NonCommercial License lets others remix, tweak, and build upon your work non-commercially, and although their new works must also acknowledge you and be non-commercial, they don't have to license their derivative works on the same terms.",
        },
    },
    {
        "model": models.License,
        "pk": "id",
        "fields": {
            "id": 5,
            "license_name": licenses.CC_BY_NC_SA,
            "exists": True,
            "license_url": "https://creativecommons.org/licenses/by-nc-sa/4.0",
            "license_description": "The Attribution-NonCommercial-ShareAlike License lets others remix, tweak, and build upon your work non-commercially, as long as they credit you and license their new creations under the identical terms.",
        },
    },
    {
        "model": models.License,
        "pk": "id",
        "fields": {
            "id": 6,
            "license_name": licenses.CC_BY_NC_ND,
            "exists": True,
            "license_url": "https://creativecommons.org/licenses/by-nc-nd/4.0/",
            "license_description": "The Attribution-NonCommercial-NoDerivs License is the most restrictive of our six main licenses, only allowing others to download your works and share them with others as long as they credit you, but they can't change them in any way or use them commercially.",
        },
    },
    {
        "model": models.License,
        "pk": "id",
        "fields": {
            "id": 7,
            "license_name": licenses.ALL_RIGHTS_RESERVED,
            "exists": True,
            "license_url": "http://www.allrights-reserved.com/",
            "license_description": "The All Rights Reserved License indicates that the copyright holder reserves, or holds for their own use, all the rights provided by copyright law under one specific copyright treaty.",
        },
    },
    {
        "model": models.License,
        "pk": "id",
        "fields": {
            "id": 8,
            "license_name": licenses.PUBLIC_DOMAIN,
            "exists": True,
            "license_url": "https://creativecommons.org/publicdomain/mark/1.0/",
            "license_description": "Public Domain work has been identified as being free of known restrictions under copyright law, including all related and neighboring rights.",
        },
    },
]

FILE_FORMATS = [
    {
        "model": models.FileFormat,
        "pk": "extension",
        "fields": {
            "extension": file_formats.MP4,
            "mimetype" : file_formats.MP4_MIMETYPE,
        },
    },
    {
        "model": models.FileFormat,
        "pk": "extension",
        "fields": {
            "extension": file_formats.VTT,
            "mimetype" : file_formats.VTT_MIMETYPE,
        },
    },
    {
        "model": models.FileFormat,
        "pk": "extension",
        "fields": {
            "extension": file_formats.SRT,
            "mimetype" : file_formats.SRT_MIMETYPE,
        },
    },
    {
        "model": models.FileFormat,
        "pk": "extension",
        "fields": {
            "extension": file_formats.PDF,
            "mimetype" : file_formats.PDF_MIMETYPE,
        },
    },
    {
        "model": models.FileFormat,
        "pk": "extension",
        "fields": {
            "extension": file_formats.MP3,
            "mimetype" : file_formats.MP3_MIMETYPE,
        },
    },
    {
        "model": models.FileFormat,
        "pk": "extension",
        "fields": {
            "extension": file_formats.JPG,
            "mimetype" : file_formats.JPG_MIMETYPE,
        },
    },
    {
        "model": models.FileFormat,
        "pk": "extension",
        "fields": {
            "extension": file_formats.JPEG,
            "mimetype" : file_formats.JPG_MIMETYPE,
        },
    },
    {
        "model": models.FileFormat,
        "pk": "extension",
        "fields": {
            "extension": file_formats.PNG,
            "mimetype" : file_formats.PNG_MIMETYPE,
        },
    },
    {
        "model": models.FileFormat,
        "pk": "extension",
        "fields": {
<<<<<<< HEAD
=======
            "extension": file_formats.GIF,
            "mimetype" : file_formats.GIF_MIMETYPE,
        },
    },
    {
        "model": models.FileFormat,
        "pk": "extension",
        "fields": {
>>>>>>> 1c5b3a8e
            "extension": file_formats.PERSEUS,
            "mimetype" : file_formats.PERSEUS_MIMETYPE,
        },
    },
    {
        "model": models.FileFormat,
        "pk": "extension",
        "fields": {
            "extension": file_formats.SVG,
            "mimetype" : file_formats.SVG_MIMETYPE,
        },
    },
    {
        "model": models.FileFormat,
        "pk": "extension",
        "fields": {
            "extension": file_formats.JSON,
            "mimetype" : file_formats.JSON_MIMETYPE,
        },
    },
    {
        "model": models.FileFormat,
        "pk": "extension",
        "fields": {
            "extension": file_formats.GRAPHIE,
            "mimetype" : file_formats.GRAPHIE_MIMETYPE,
        },
    },
    {
        "model": models.FileFormat,
        "pk": "extension",
        "fields": {
            "extension": file_formats.HTML5,
            "mimetype" : file_formats.HTML5_MIMETYPE,
        },
    },
]

KINDS = [
    {
        "model": models.ContentKind,
        "pk": "kind",
        "fields": {
            "kind": content_kinds.TOPIC,
        },
    },
    {
        "model": models.ContentKind,
        "pk": "kind",
        "fields": {
            "kind": content_kinds.VIDEO,
        }
    },
    {
        "model": models.ContentKind,
        "pk": "kind",
        "fields": {
            "kind": content_kinds.AUDIO,
        },
    },
    {
        "model": models.ContentKind,
        "pk": "kind",
        "fields": {
            "kind": content_kinds.EXERCISE,
        },
    },
    {
        "model": models.ContentKind,
        "pk": "kind",
        "fields": {
            "kind": content_kinds.DOCUMENT,
        },
    },
    {
        "model": models.ContentKind,
        "pk": "kind",
        "fields": {
            "kind": content_kinds.HTML5,
        },
    },
]

PRESETS = [
    {
        "model": models.FormatPreset,
        "pk": "id",
        "fields": {
            "id" : format_presets.VIDEO_HIGH_RES,
            "readable_name" : format_presets.VIDEO_HIGH_RES_READABLE,
            "multi_language" : False,
            "supplementary" : False,
            "thumbnail" : False,
            "subtitle": False,
            "display": True,
            "order" : 1,
            "kind_id" : content_kinds.VIDEO,
            "allowed_formats" : [file_formats.MP4],
        },
    },
    {
        "model": models.FormatPreset,
        "pk": "id",
        "fields": {
            "id" : format_presets.VIDEO_LOW_RES,
            "readable_name": format_presets.VIDEO_LOW_RES_READABLE,
            "multi_language" : False,
            "supplementary" : False,
            "thumbnail" : False,
            "subtitle": False,
            "display": True,
            "order" : 2,
            "kind_id" : content_kinds.VIDEO,
            "allowed_formats" : [file_formats.MP4],
        },
    },
    {
        "model": models.FormatPreset,
        "pk": "id",
        "fields": {
            "id" : format_presets.VIDEO_THUMBNAIL,
            "readable_name": format_presets.VIDEO_THUMBNAIL_READABLE,
            "multi_language" : False,
            "supplementary" : True,
            "thumbnail" : True,
            "subtitle": False,
            "display": True,
            "order" : 3,
            "kind_id" : content_kinds.VIDEO,
            "allowed_formats" : [file_formats.PNG, file_formats.JPG, file_formats.JPEG],
        },
    },
    {
        "model": models.FormatPreset,
        "pk": "id",
        "fields": {
            "id" : format_presets.VIDEO_SUBTITLE,
            "readable_name": format_presets.VIDEO_SUBTITLE_READABLE,
            "multi_language" : True,
            "supplementary" : True,
            "thumbnail" : False,
            "subtitle": True,
            "display": True,
            "order" : 4,
            "kind_id" : content_kinds.VIDEO,
            "allowed_formats" : [file_formats.VTT, file_formats.SRT],
        },
    },
    {
        "model": models.FormatPreset,
        "pk": "id",
        "fields": {
            "id" : format_presets.AUDIO,
            "readable_name": format_presets.AUDIO_READABLE,
            "multi_language" : False,
            "supplementary" : False,
            "thumbnail" : False,
            "subtitle": False,
            "display": True,
            "order" : 1,
            "kind_id" : content_kinds.AUDIO,
            "allowed_formats" : [file_formats.MP3],
        },
    },
    {
        "model": models.FormatPreset,
        "pk": "id",
        "fields": {
            "id" : format_presets.AUDIO_THUMBNAIL,
            "readable_name": format_presets.AUDIO_THUMBNAIL_READABLE,
            "multi_language" : False,
            "supplementary" : True,
            "thumbnail" : True,
            "subtitle": False,
            "display": True,
            "order" : 2,
            "kind_id" : content_kinds.AUDIO,
            "allowed_formats" : [file_formats.PNG, file_formats.JPG, file_formats.JPEG],
        },
    },
    {
        "model": models.FormatPreset,
        "pk": "id",
        "fields": {
            "id" : format_presets.DOCUMENT,
            "readable_name": format_presets.DOCUMENT_READABLE,
            "multi_language" : False,
            "supplementary" : False,
            "thumbnail" : False,
            "subtitle": False,
            "display": True,
            "order" : 1,
            "kind_id" : content_kinds.DOCUMENT,
            "allowed_formats" : [file_formats.PDF],
        },
    },
    {
        "model": models.FormatPreset,
        "pk": "id",
        "fields": {
            "id" : format_presets.DOCUMENT_THUMBNAIL,
            "readable_name": format_presets.DOCUMENT_THUMBNAIL_READABLE,
            "multi_language" : False,
            "supplementary" : True,
            "thumbnail" : True,
            "subtitle": False,
            "display": True,
            "order" : 2,
            "kind_id" : content_kinds.DOCUMENT,
            "allowed_formats" : [file_formats.PNG, file_formats.JPG, file_formats.JPEG]
        }
    },
    {
        "model": models.FormatPreset,
        "pk": "id",
        "fields": {
            "id" : format_presets.EXERCISE,
            "readable_name": format_presets.EXERCISE_READABLE,
            "multi_language" : False,
            "supplementary" : False,
            "thumbnail" : False,
            "subtitle": False,
            "display": False,
            "order" : 1,
            "kind_id" : content_kinds.EXERCISE,
            "allowed_formats" : [file_formats.PERSEUS],
        },
    },
    {
        "model": models.FormatPreset,
        "pk": "id",
        "fields": {
            "id" : format_presets.EXERCISE_THUMBNAIL,
            "readable_name": format_presets.EXERCISE_THUMBNAIL_READABLE,
            "multi_language" : False,
            "supplementary" : True,
            "thumbnail" : True,
            "subtitle": False,
            "display": True,
            "order" : 2,
            "kind_id" : content_kinds.EXERCISE,
            "allowed_formats" : [file_formats.PNG, file_formats.JPG, file_formats.JPEG],
        },
    },
    {
        "model": models.FormatPreset,
        "pk": "id",
        "fields": {
            "id" : format_presets.EXERCISE_IMAGE,
            "readable_name": format_presets.EXERCISE_IMAGE_READABLE,
            "multi_language" : False,
            "supplementary" : True,
            "thumbnail" : False,
            "subtitle": False,
            "display": False,
            "order" : 3,
            "kind_id" : content_kinds.EXERCISE,
            "allowed_formats" : [file_formats.PNG, file_formats.JPG, file_formats.JPEG, file_formats.GIF],
        },
    },
    {
        "model": models.FormatPreset,
        "pk": "id",
        "fields": {
            "id" : format_presets.EXERCISE_GRAPHIE,
            "readable_name": format_presets.EXERCISE_GRAPHIE_READABLE,
            "multi_language" : False,
            "supplementary" : True,
            "thumbnail" : False,
            "subtitle": False,
            "display": False,
            "order" : 4,
            "kind_id" : content_kinds.EXERCISE,
            "allowed_formats" : [file_formats.SVG, file_formats.JSON],
        },
    },
    {
        "model": models.FormatPreset,
        "pk": "id",
        "fields": {
            "id" : format_presets.CHANNEL_THUMBNAIL,
            "readable_name": format_presets.CHANNEL_THUMBNAIL_READABLE,
            "multi_language" : False,
            "supplementary" : True,
            "thumbnail" : True,
            "subtitle": False,
            "display": True,
            "order" : 0,
            "kind_id" : None,
            "allowed_formats" : [file_formats.PNG, file_formats.JPG, file_formats.JPEG],
        },
    },
    {
        "model": models.FormatPreset,
        "pk": "id",
        "fields": {
            "id" : format_presets.HTML5_ZIP,
            "readable_name": format_presets.HTML5_ZIP_READABLE,
            "multi_language" : False,
            "supplementary" : False,
            "thumbnail" : False,
            "subtitle": False,
            "display": True,
            "order" : 0,
            "kind_id" : content_kinds.HTML5,
            "allowed_formats" : [file_formats.HTML5],
        },
    },
    {
        "model": models.FormatPreset,
        "pk": "id",
        "fields": {
            "id" : format_presets.HTML5_THUMBNAIL,
            "readable_name": format_presets.HTML5_THUMBNAIL_READABLE,
            "multi_language" : False,
            "supplementary" : True,
            "thumbnail" : True,
            "subtitle": False,
            "display": True,
            "order" : 1,
            "kind_id" : content_kinds.HTML5,
            "allowed_formats" : [file_formats.PNG, file_formats.JPG, file_formats.JPEG],
        },
    },
]

LANGUAGES = [{
    "model": models.Language,
    "pk": "id",
    "fields": {
            "id": l.code,
            "lang_code": l.primary_code,
            "lang_subcode": l.subcode,
            "readable_name": l.name,
            "native_name" : l.native_name,
        },
} for l in languages.LANGUAGELIST ]

CONSTANTS = [SITES, LICENSES, FILE_FORMATS, KINDS, PRESETS, LANGUAGES]

class EarlyExit(BaseException):
    def __init__(self, message, db_path):
        self.message = message
        self.db_path = db_path


class Command(BaseCommand):
    def add_arguments(self, parser):
        pass

    def handle(self, *args, **options):
        try:
            self.stdout.write("***** Loading Constants *****")
            for constant_list in CONSTANTS:
                current_model = ""
                new_model_count = 0
                for constant in constant_list:
                    current_model=constant['model'].__name__
                    if cache.has_key(current_model):
                        cache.delete(current_model)
                    obj, isNew = constant['model'].objects.update_or_create(**{constant['pk'] : constant['fields'][constant['pk']]})
                    new_model_count += 1 if isNew else 0
                    for attr, value in constant['fields'].items():
                        setattr(obj, attr, value)

                    obj.save()
                self.stdout.write("{0}: {1} constants saved ({2} new)".format(str(current_model), len(constant_list), new_model_count))
            self.stdout.write("************ DONE. ************")

        except EarlyExit as e:
            logging.warning("Exited early due to {message}.".format(
                message=e.message))
            self.stdout.write("You can find your database in {path}".format(
                path=e.db_path))<|MERGE_RESOLUTION|>--- conflicted
+++ resolved
@@ -189,8 +189,6 @@
         "model": models.FileFormat,
         "pk": "extension",
         "fields": {
-<<<<<<< HEAD
-=======
             "extension": file_formats.GIF,
             "mimetype" : file_formats.GIF_MIMETYPE,
         },
@@ -199,7 +197,6 @@
         "model": models.FileFormat,
         "pk": "extension",
         "fields": {
->>>>>>> 1c5b3a8e
             "extension": file_formats.PERSEUS,
             "mimetype" : file_formats.PERSEUS_MIMETYPE,
         },

--- conflicted
+++ resolved
@@ -5,10 +5,6 @@
 from datetime import datetime
 
 from django.core.urlresolvers import reverse_lazy
-<<<<<<< HEAD
-from mixer.backend.django import mixer
-=======
->>>>>>> bcdacdc6
 from past.utils import old_div
 
 from .base import BaseAPITestCase

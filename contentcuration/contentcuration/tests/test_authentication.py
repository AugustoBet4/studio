--- conflicted
+++ resolved
@@ -1,10 +1,6 @@
-<<<<<<< HEAD
+from __future__ import absolute_import
+
 from django.core.urlresolvers import reverse
-
-from base import BaseTestCase
-=======
-from __future__ import absolute_import
->>>>>>> 5564c1fc
 
 from .base import BaseTestCase
 from contentcuration.utils.policies import check_policies

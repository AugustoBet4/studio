--- conflicted
+++ resolved
@@ -1,9 +1,7 @@
-<<<<<<< HEAD
+# -*- coding: utf-8 -*-
 from future import standard_library
 standard_library.install_aliases()
-=======
-# -*- coding: utf-8 -*-
->>>>>>> cb1983a6
+
 import hashlib
 import json
 import os

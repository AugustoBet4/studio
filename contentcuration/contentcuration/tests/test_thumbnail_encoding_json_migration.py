--- conflicted
+++ resolved
@@ -1,12 +1,7 @@
 import json
-<<<<<<< HEAD
-from contentcuration import models
-from .utils import MigrationTestCase
-=======
 
 from .base import MigrationTestCase
 from contentcuration import models
->>>>>>> 5972e9fe
 
 
 class TestForwardJSONMigration(MigrationTestCase):

--- conflicted
+++ resolved
@@ -229,8 +229,9 @@
     def test_nonexistent_prerequisites(self):
         channel = cc.Channel.objects.create()
         node1 = cc.ContentNode.objects.create(kind_id="exercise", parent_id=channel.main_tree.pk)
-<<<<<<< HEAD
-        cc.ContentNode.objects.create(kind_id="exercise", prerequisite=[node1.pk])
+        exercise = cc.ContentNode.objects.create(kind_id="exercise")
+
+        cc.PrerequisiteContentRelationship.objects.create(target_node=exercise, prerequisite=node1)
         map_prerequisites(node1)
 
 
@@ -242,10 +243,4 @@
         fill_published_fields(channel, channel_description)
         self.assertTrue(channel.published_data)
         self.assertIsNotNone(channel.published_data.get(0))
-        self.assertEqual(channel.published_data[0]['description'], channel_description)
-=======
-        exercise = cc.ContentNode.objects.create(kind_id="exercise")
-
-        cc.PrerequisiteContentRelationship.objects.create(target_node=exercise, prerequisite=node1)
-        map_prerequisites(node1)
->>>>>>> c89e2d9a
+        self.assertEqual(channel.published_data[0]['description'], channel_description)
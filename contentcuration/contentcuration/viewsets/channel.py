from django.conf import settings
from django.db.models import BooleanField
from django.db.models import IntegerField
from django.db.models import OuterRef
from django.db.models import Q
from django.db.models import Subquery
from django.db.models import Value
from django.db.models.functions import Cast
from django.utils.decorators import method_decorator
from django.views.decorators.cache import cache_page
from django_filters.rest_framework import BooleanFilter
from django_filters.rest_framework import CharFilter
from django_filters.rest_framework import DjangoFilterBackend
from django_filters.rest_framework import FilterSet
from le_utils.constants import content_kinds
from le_utils.constants import roles
from rest_framework import serializers
from rest_framework.filters import SearchFilter
from rest_framework.pagination import PageNumberPagination
from rest_framework.permissions import AllowAny
from rest_framework.response import Response
from rest_framework.serializers import PrimaryKeyRelatedField

from contentcuration.decorators import cache_no_user_data
from contentcuration.models import Channel
from contentcuration.models import ContentNode
from contentcuration.models import generate_storage_url
from contentcuration.models import SecretToken
from contentcuration.models import User
from contentcuration.viewsets.base import BulkListSerializer
from contentcuration.viewsets.base import BulkModelSerializer
from contentcuration.viewsets.base import ValuesViewset
from contentcuration.viewsets.common import ContentDefaultsSerializer
from contentcuration.viewsets.common import DistinctNotNullArrayAgg
from contentcuration.viewsets.common import SQCount
from contentcuration.viewsets.common import UUIDInFilter
from contentcuration.viewsets.sync.constants import CHANNEL
from contentcuration.viewsets.sync.utils import generate_update_event


class CatalogListPagination(PageNumberPagination):
    page_size = None
    page_size_query_param = "page_size"
    max_page_size = 1000

    def get_paginated_response(self, data):
        return Response(
            {
                "next": self.get_next_link(),
                "previous": self.get_previous_link(),
                "page_number": self.page.number,
                "count": self.page.paginator.count,
                "total_pages": self.page.paginator.num_pages,
                "results": data,
            }
        )


primary_token_subquery = Subquery(
    SecretToken.objects.filter(channels=OuterRef("id"), is_primary=True)
    .values("token")
    .order_by("-token")[:1]
)


class ChannelFilter(FilterSet):
    edit = BooleanFilter(method="filter_edit")
    view = BooleanFilter(method="filter_view")
    bookmark = BooleanFilter(method="filter_bookmark")
    published = BooleanFilter(name="main_tree__published")
    id__in = UUIDInFilter(name="id")
    keywords = CharFilter(method="filter_keywords")
    languages = CharFilter(method="filter_languages")
    licenses = CharFilter(method="filter_licenses")
    kinds = CharFilter(method="filter_kinds")
    coach = BooleanFilter(method="filter_coach")
    assessments = BooleanFilter(method="filter_assessments")
    subtitles = BooleanFilter(method="filter_subtitles")

    def __init__(self, *args, **kwargs):
        super(ChannelFilter, self).__init__(*args, **kwargs)
        self.main_tree_query = ContentNode.objects.filter(
            tree_id=OuterRef("main_tree__tree_id")
        )

    def get_user_queryset(self):
        user_id = not self.request.user.is_anonymous() and self.request.user.id
        return User.objects.filter(id=user_id)

    def filter_edit(self, queryset, name, value):
        user_queryset = self.get_user_queryset()
        return queryset.annotate(
            edit=Cast(
                Cast(
                    SQCount(
                        user_queryset.filter(editable_channels=OuterRef("id")),
                        field="id",
                    ),
                    IntegerField(),
                ),
                BooleanField(),
            ),
        ).filter(edit=True)

    def filter_view(self, queryset, name, value):
        user_queryset = self.get_user_queryset()
        return queryset.annotate(
            view=Cast(
                Cast(
                    SQCount(
                        user_queryset.filter(view_only_channels=OuterRef("id")),
                        field="id",
                    ),
                    IntegerField(),
                ),
                BooleanField(),
            ),
        ).filter(view=True)

    def filter_bookmark(self, queryset, name, value):
        user_queryset = self.get_user_queryset()
        return queryset.annotate(
            bookmark=Cast(
                Cast(
                    SQCount(
                        user_queryset.filter(bookmarked_channels=OuterRef("id")),
                        field="id",
                    ),
                    IntegerField(),
                ),
                BooleanField(),
            ),
        ).filter(bookmark=True)

    def filter_keywords(self, queryset, name, value):
        # TODO: Wait until we show more metadata on cards to add this back in
        # keywords_query = self.main_tree_query.filter(
        #     Q(tags__tag_name__icontains=value)
        #     | Q(author__icontains=value)
        #     | Q(aggregator__icontains=value)
        #     | Q(provider__icontains=value)
        # )
        return queryset.annotate(
            # keyword_match_count=SQCount(keywords_query, field="content_id"),
            primary_token=primary_token_subquery,
        ).filter(
            Q(name__icontains=value)
            | Q(description__icontains=value)
            | Q(pk__istartswith=value)
            | Q(primary_token=value.replace("-", ""))
            # | Q(keyword_match_count__gt=0)
        )

    def filter_languages(self, queryset, name, value):
        languages = value.split(",")

        # TODO: Wait until we show more metadata on cards to add this back in
        # language_query = (
        #     self.main_tree_query.filter(language_id__in=languages)
        #     .values("content_id")
        #     .distinct()
        # )
        # return queryset.annotate(
        #     language_count=SQCount(language_query, field="content_id")
        # ).filter(Q(language_id__in=languages) | Q(language_count__gt=0))

        return queryset.filter(language__lang_code__in=languages)

    def filter_licenses(self, queryset, name, value):
        license_query = (
            self.main_tree_query.filter(
                license_id__in=[int(l) for l in value.split(",")]
            )
            .values("content_id")
            .distinct()
        )
        return queryset.annotate(
            license_count=SQCount(license_query, field="content_id")
        ).exclude(license_count=0)

    def filter_kinds(self, queryset, name, value):
        kinds_query = (
            self.main_tree_query.filter(kind_id__in=value.split(","))
            .values("content_id")
            .distinct()
        )
        return queryset.annotate(
            kind_match_count=SQCount(kinds_query, field="content_id")
        ).exclude(kind_match_count=0)

    def filter_coach(self, queryset, name, value):
        coach_query = self.main_tree_query.filter(role_visibility=roles.COACH)
        return queryset.annotate(
            coach_count=SQCount(coach_query, field="content_id")
        ).exclude(coach_count=0)

    def filter_assessments(self, queryset, name, value):
        assessment_query = self.main_tree_query.filter(kind_id=content_kinds.EXERCISE)
        return queryset.annotate(
            assessment_count=SQCount(assessment_query, field="content_id")
        ).exclude(assessment_count=0)

    def filter_subtitles(self, queryset, name, value):
        subtitle_query = self.main_tree_query.filter(files__preset__subtitle=True)
        return queryset.annotate(
            subtitle_count=SQCount(subtitle_query, field="content_id")
        ).exclude(subtitle_count=0)

    class Meta:
        model = Channel
        fields = (
            "keywords",
            "published",
            "language",
            "licenses",
            "kinds",
            "coach",
            "assessments",
            "subtitles",
            "bookmark",
            "edit",
            "view",
            "public",
            "id__in",
        )


class ChannelSerializer(BulkModelSerializer):
    """
    This is a write only serializer - we leverage it to do create and update
    operations, but read operations are handled by the Viewset.
    """

    bookmark = serializers.BooleanField()
    content_defaults = ContentDefaultsSerializer(partial=True)
    editors = PrimaryKeyRelatedField(many=True, queryset=User.objects.all())
    viewers = PrimaryKeyRelatedField(many=True, queryset=User.objects.all())

    class Meta:
        model = Channel
        fields = (
            "id",
            "deleted",
            "name",
            "description",
            "thumbnail",
            "thumbnail_encoding",
            "version",
            "language",
            "bookmark",
            "content_defaults",
            "source_domain",
            "editors",
            "viewers",
        )
        list_serializer_class = BulkListSerializer
        nested_writes = True

    def create(self, validated_data):
        bookmark = validated_data.pop("bookmark", None)
        content_defaults = validated_data.pop("content_defaults", {})
        validated_data["content_defaults"] = self.fields["content_defaults"].create(
            content_defaults
        )
        if "request" in self.context:
            user_id = self.context["request"].user.id
            # This has been newly created so add the current user as an editor
            validated_data["editors"] = [user_id]
            if bookmark:
                validated_data["bookmarked_by"] = [user_id]
        instance = super(ChannelSerializer, self).create(validated_data)
        self.changes.append(
            generate_update_event(
                instance.id,
                CHANNEL,
                {
                    "root_id": instance.main_tree.id,
                    "created": instance.main_tree.created,
                    "published": instance.main_tree.published,
                    "content_defaults": instance.content_defaults,
                },
            )
        )
        return instance

    def update(self, instance, validated_data):
        bookmark = validated_data.pop("bookmark", None)
        content_defaults = validated_data.pop("content_defaults", None)
        if content_defaults is not None:
            validated_data["content_defaults"] = self.fields["content_defaults"].update(
                instance.content_defaults, content_defaults
            )

        if "request" in self.context:
            user_id = self.context["request"].user.id
            # We could possibly do this in bulk later in the process,
            # but bulk creating many to many through table models
            # would be required, and that would need us to be able to
            # efficiently ignore conflicts with existing models.
            # When we have upgraded to Django 2.2, we can do the bulk
            # creation of many to many models to make this more efficient
            # and use the `ignore_conflicts=True` kwarg to ignore
            # any conflicts.
            if bookmark is not None and bookmark:
                instance.bookmarked_by.add(user_id)
            elif bookmark is not None:
                instance.bookmarked_by.remove(user_id)
        return super(ChannelSerializer, self).update(instance, validated_data)


def get_thumbnail_url(item):
    return item.get("thumbnail") and generate_storage_url(item["thumbnail"])


def format_domain(item):
    if item.get('source_domain'):
        return item['source_domain'] if item['source_domain'].startswith('http') else '//{}'.format(item['source_domain'])
    return ''


class ChannelViewSet(ValuesViewset):
    queryset = Channel.objects.all()
    serializer_class = ChannelSerializer
    filter_backends = (DjangoFilterBackend, SearchFilter)
    permission_classes = [AllowAny]
    pagination_class = CatalogListPagination
    filter_class = ChannelFilter
    values = (
        "id",
        "name",
        "description",
        "main_tree__published",
        "thumbnail",
        "thumbnail_encoding",
        "language",
        "primary_token",
        "modified",
        "count",
        "public",
        "version",
        "main_tree__created",
        "last_published",
        "ricecooker_version",
        "main_tree__id",
        "content_defaults",
        "deleted",
<<<<<<< HEAD
        "source_domain",
=======
        "trash_tree__id",
>>>>>>> 88b88b15
        "editor_ids",
        "viewer_ids",
    )

    field_map = {
        "thumbnail_url": get_thumbnail_url,
        "published": "main_tree__published",
        "created": "main_tree__created",
        "root_id": "main_tree__id",
        "trash_root_id": "trash_tree__id",
        "editors": "editor_ids",
        "viewers": "viewer_ids",
        "source_domain": format_domain,
    }

    def get_queryset(self):
        user_id = not self.request.user.is_anonymous() and self.request.user.id
        queryset = Channel.objects.filter(
            id__in=Channel.objects.filter(deleted=False)
            .filter(Q(editors=user_id) | Q(viewers=user_id) | Q(public=True))
            .values_list("id", flat=True)
            .distinct()
        )

        return queryset.order_by("-priority", "name")

    def annotate_queryset(self, queryset):
        queryset = queryset.annotate(primary_token=primary_token_subquery)
        channel_main_tree_nodes = ContentNode.objects.filter(
            tree_id=OuterRef("main_tree__tree_id")
        )
        # Add the last modified node modified value as the channel last modified
        queryset = queryset.annotate(
            modified=Subquery(
                channel_main_tree_nodes.values("modified").order_by("-modified")[:1]
            )
        )
        # Add the unique count of distinct non-topic node content_ids
        non_topic_content_ids = (
            channel_main_tree_nodes.exclude(kind_id=content_kinds.TOPIC)
            .order_by("content_id")
            .distinct("content_id")
            .values_list("content_id", flat=True)
        )

        queryset = queryset.annotate(
            count=SQCount(non_topic_content_ids, field="content_id"),
            editor_ids=DistinctNotNullArrayAgg("editors__id"),
            viewer_ids=DistinctNotNullArrayAgg("viewers__id"),
        )
        return queryset


@method_decorator(
    cache_page(
        settings.PUBLIC_CHANNELS_CACHE_DURATION, key_prefix="public_catalog_list"
    ),
    name="dispatch",
)
@method_decorator(cache_no_user_data, name="dispatch")
class CatalogViewSet(ChannelViewSet):
    pagination_class = CatalogListPagination
    permission_classes = [AllowAny]

    def get_queryset(self):
        queryset = Channel.objects.filter(deleted=False, public=True)

        return queryset.order_by("name")<|MERGE_RESOLUTION|>--- conflicted
+++ resolved
@@ -313,9 +313,13 @@
 
 
 def format_domain(item):
-    if item.get('source_domain'):
-        return item['source_domain'] if item['source_domain'].startswith('http') else '//{}'.format(item['source_domain'])
-    return ''
+    if item.get("source_domain"):
+        return (
+            item["source_domain"]
+            if item["source_domain"].startswith("http")
+            else "//{}".format(item["source_domain"])
+        )
+    return ""
 
 
 class ChannelViewSet(ValuesViewset):
@@ -344,11 +348,8 @@
         "main_tree__id",
         "content_defaults",
         "deleted",
-<<<<<<< HEAD
         "source_domain",
-=======
         "trash_tree__id",
->>>>>>> 88b88b15
         "editor_ids",
         "viewer_ids",
     )

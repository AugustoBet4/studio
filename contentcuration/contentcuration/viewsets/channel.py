--- conflicted
+++ resolved
@@ -1,7 +1,6 @@
 from django.conf import settings
 from django.db.models import BooleanField
 from django.db.models import IntegerField
-from django.db.models import Max
 from django.db.models import OuterRef
 from django.db.models import Q
 from django.db.models import Subquery
@@ -81,7 +80,7 @@
         )
 
     def filter_keywords(self, queryset, name, value):
-        # Wait until we show more metadata on cards to add this back in
+        # TODO: Wait until we show more metadata on cards to add this back in
         # keywords_query = self.main_tree_query.filter(
         #     Q(tags__tag_name__icontains=value)
         #     | Q(author__icontains=value)
@@ -89,13 +88,8 @@
         #     | Q(provider__icontains=value)
         # )
         return queryset.annotate(
-<<<<<<< HEAD
             # keyword_match_count=SQCount(keywords_query, field="content_id"),
-            primary_token=Max("secret_tokens__token"),
-=======
-            keyword_match_count=SQCount(keywords_query, field="content_id"),
             primary_token=primary_token_subquery,
->>>>>>> 5ab9f006
         ).filter(
             Q(name__icontains=value)
             | Q(description__icontains=value)
@@ -107,7 +101,7 @@
     def filter_languages(self, queryset, name, value):
         languages = value.split(",")
 
-        # Wait until we show more metadata on cards to add this back in
+        # TODO: Wait until we show more metadata on cards to add this back in
         # language_query = (
         #     self.main_tree_query.filter(language_id__in=languages)
         #     .values("content_id")

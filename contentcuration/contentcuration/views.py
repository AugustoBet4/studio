import copy
import json
import logging
import os
import re
import hashlib
import shutil
from django.http import Http404, HttpResponse, HttpResponseBadRequest, HttpResponseRedirect
from django.views.decorators.csrf import csrf_exempt
from django.shortcuts import render, get_object_or_404, redirect, render_to_response
from django.contrib.auth.decorators import login_required
from django.conf import settings
from django.core import paginator
from django.core.management import call_command
from django.core.exceptions import ObjectDoesNotExist
from django.core.context_processors import csrf
from django.db import transaction
from django.db.models import Q, Case, When, Value, IntegerField
from django.core.urlresolvers import reverse_lazy
from django.core.files import File as DjFile
from rest_framework.renderers import JSONRenderer
from contentcuration.api import write_file_to_storage, check_supported_browsers
from contentcuration.models import Exercise, AssessmentItem, Channel, License, FileFormat, File, FormatPreset, Language, ContentKind, ContentNode, ContentTag, User, Invitation, generate_file_on_disk_name, generate_storage_url
from contentcuration.serializers import AssessmentItemSerializer, ChannelSerializer, LanguageSerializer, LicenseSerializer, FileFormatSerializer, FormatPresetSerializer, ContentKindSerializer, ContentNodeSerializer, TagSerializer, UserSerializer, CurrentUserSerializer
from django.core.cache import cache
from le_utils.constants import format_presets
from rest_framework.authentication import SessionAuthentication, BasicAuthentication, TokenAuthentication
from rest_framework.permissions import IsAuthenticated
from rest_framework.decorators import api_view, authentication_classes, permission_classes
from django.core.cache import cache

def base(request):
    if not check_supported_browsers(request.META['HTTP_USER_AGENT']):
        return redirect(reverse_lazy('unsupported_browser'))
    if request.user.is_authenticated():
        return redirect('channels')
    else:
        return redirect('accounts/login')

def testpage(request):
    return render(request, 'test.html')

def unsupported_browser(request):
    return render(request, 'unsupported_browser.html')

def unauthorized(request):
    return render(request, 'unauthorized.html')

def channel_page(request, channel, allow_edit=False):
    channel_serializer =  ChannelSerializer(channel)
    accessible_channel_list = Channel.objects.filter(deleted=False).filter( Q(public=True) | Q(editors=request.user) | Q(viewers=request.user))
    accessible_channel_list = ChannelSerializer.setup_eager_loading(accessible_channel_list)
    accessible_channel_list_serializer = ChannelSerializer(accessible_channel_list, many=True)

    channel_list = accessible_channel_list.filter(Q(editors=request.user) | Q(viewers=request.user))\
                    .exclude(id=channel.pk)\
                    .annotate(is_view_only=Case(When(viewers=request.user,then=Value(1)),default=Value(0),output_field=IntegerField()))\
                    .values("id", "name", "is_view_only")
    fileformats = get_or_set_cached_constants(FileFormat, FileFormatSerializer)
    licenses = get_or_set_cached_constants(License, LicenseSerializer)
    formatpresets = get_or_set_cached_constants(FormatPreset, FormatPresetSerializer)
    contentkinds = get_or_set_cached_constants(ContentKind, ContentKindSerializer)
    languages = get_or_set_cached_constants(Language, LanguageSerializer)

    channel_tags = ContentTag.objects.filter(channel = channel)
    channel_tags_serializer = TagSerializer(channel_tags, many=True)

    json_renderer = JSONRenderer()

    return render(request, 'channel_edit.html', {"allow_edit":allow_edit,
                                                "channel" : json_renderer.render(channel_serializer.data),
                                                "channel_id" : channel.pk,
                                                "channel_name": channel.name,
                                                "accessible_channels" : json_renderer.render(accessible_channel_list_serializer.data),
                                                "channel_list" : channel_list,
                                                "fileformat_list" : fileformats,
                                                 "license_list" : licenses,
                                                 "fpreset_list" : formatpresets,
                                                 "ckinds_list" : contentkinds,
                                                 "langs_list" : languages,
                                                 "ctags": json_renderer.render(channel_tags_serializer.data),
                                                 "current_user" : json_renderer.render(CurrentUserSerializer(request.user).data)})

@login_required
@authentication_classes((SessionAuthentication, BasicAuthentication, TokenAuthentication))
@permission_classes((IsAuthenticated,))
def channel_list(request):
    if not check_supported_browsers(request.META['HTTP_USER_AGENT']):
        return redirect(reverse_lazy('unsupported_browser'))

    channel_list = Channel.objects.filter(deleted=False)\
                    .filter(Q(editors=request.user) | Q(viewers=request.user))\
                    .annotate(is_view_only=Case(When(viewers=request.user,then=Value(1)),default=Value(0),output_field=IntegerField()))

    channel_list = ChannelSerializer.setup_eager_loading(channel_list)
    channel_serializer = ChannelSerializer(channel_list, many=True)

    licenses = get_or_set_cached_constants(License, LicenseSerializer)
    return render(request, 'channel_list.html', {"channels" : JSONRenderer().render(channel_serializer.data),
                                                 "channel_name" : False,
                                                 "license_list" : licenses,
                                                 "current_user" : JSONRenderer().render(UserSerializer(request.user).data)})

@login_required
@authentication_classes((SessionAuthentication, BasicAuthentication, TokenAuthentication))
@permission_classes((IsAuthenticated,))
def channel(request, channel_id):
    # Check if browser is supported
    if not check_supported_browsers(request.META['HTTP_USER_AGENT']):
        return redirect(reverse_lazy('unsupported_browser'))

    channel = get_object_or_404(Channel, id=channel_id, deleted=False)

    # Check user has permission to view channel
    if request.user not in channel.editors.all() and not request.user.is_admin:
        return redirect(reverse_lazy('unauthorized'))

    return channel_page(request, channel, allow_edit=True)

<<<<<<< HEAD
    channel_list = accessible_channel_list.filter(editors= request.user).exclude(id=channel_id).values("id", "name")
    fileformats = get_or_set_cached_constants(FileFormat, FileFormatSerializer)
    licenses = get_or_set_cached_constants(License, LicenseSerializer)
    formatpresets = get_or_set_cached_constants(FormatPreset, FormatPresetSerializer)
    contentkinds = get_or_set_cached_constants(ContentKind, ContentKindSerializer)
    languages = get_or_set_cached_constants(Language, LanguageSerializer)
=======
@login_required
@authentication_classes((SessionAuthentication, BasicAuthentication, TokenAuthentication))
@permission_classes((IsAuthenticated,))
def channel_view_only(request, channel_id):
    # Check if browser is supported
    if not check_supported_browsers(request.META['HTTP_USER_AGENT']):
        return redirect(reverse_lazy('unsupported_browser'))
>>>>>>> b0846b6a

    channel = get_object_or_404(Channel, id=channel_id, deleted=False)

    # Check user has permission to view channel
    if request.user not in channel.editors.all() and request.user not in channel.viewers.all() and not request.user.is_admin:
        return redirect(reverse_lazy('unauthorized'))

<<<<<<< HEAD
    return render(request, 'channel_edit.html', {"channel" : json_renderer.render(channel_serializer.data),
                                                "channel_id" : channel_id,
                                                "channel_name": channel.name,
                                                "accessible_channels" : json_renderer.render(accessible_channel_list_serializer.data),
                                                "channel_list" : channel_list,
                                                "fileformat_list" : fileformats,
                                                 "license_list" : licenses,
                                                 "fpreset_list" : formatpresets,
                                                 "ckinds_list" : contentkinds,
                                                 "langs_list" : languages,
                                                 "ctags": json_renderer.render(channel_tags_serializer.data),
                                                 "current_user" : json_renderer.render(CurrentUserSerializer(request.user).data)})
=======
    return channel_page(request, channel)
>>>>>>> b0846b6a

def get_or_set_cached_constants(constant, serializer):
    cached_data = cache.get(constant.__name__)
    if cached_data is not None:
        return cached_data
    constant_objects = constant.objects.all()
    constant_serializer = serializer(constant_objects, many=True)
    constant_data = JSONRenderer().render(constant_serializer.data)
    cache.set(constant.__name__, constant_data, None)
    return constant_data

def exercise_list(request):

    exercise_list = Exercise.objects.all().order_by('title')

    paged_list = paginator.Paginator(exercise_list, 25)  # Show 25 exercises per page

    page = request.GET.get('page')

    try:
        exercises = paged_list.page(page)
    except paginator.PageNotAnInteger:
        # If page is not an integer, deliver first page.
        exercises = paged_list.page(1)
    except paginator.EmptyPage:
        # If page is out of range (e.g. 9999), deliver last page of results.
        exercises = paged_list.page(paginator.num_pages)

    # serializer = ExerciseSerializer(exercises.object_list, many=True)

    return render(request, 'exercise_list.html', {"exercises": exercises, "blob": JSONRenderer().render(serializer.data)})


def exercise(request, exercise_id):

    exercise = get_object_or_404(ContentNode, id=exercise_id)

    serializer = ContentNodeSerializer(exercise)

    assessment_items = AssessmentItem.objects.filter(exercise=exercise)

    assessment_serialize = AssessmentItemSerializer(assessment_items, many=True)

    return render(request, 'exercise_edit.html', {"exercise": JSONRenderer().render(serializer.data), "assessment_items": JSONRenderer().render(assessment_serialize.data)})

def file_upload(request):
    if request.method == 'POST':
        preset = FormatPreset.objects.get(id=request.META.get('HTTP_PRESET'))

        # Implement logic for switching out files without saving it yet
        ext = os.path.splitext(request.FILES.values()[0]._name)[1].split(".")[-1]
        original_filename = request.FILES.values()[0]._name
        size = request.FILES.values()[0]._size
        file_object = File(file_size=size, file_on_disk=DjFile(request.FILES.values()[0]), file_format=FileFormat.objects.get(extension=ext), original_filename = original_filename, preset=preset)

        # Set language if provided
        if 'HTTP_LANGUAGE' in request.META:
            file_object.language = Language.objects.get(id=request.META.get('HTTP_LANGUAGE'))

        file_object.save()
        return HttpResponse(json.dumps({
            "success": True,
            "filename": str(file_object),
            "object_id": file_object.pk
        }))

def file_create(request):
    if request.method == 'POST':
        ext = os.path.splitext(request.FILES.values()[0]._name)[1].split(".")[-1]
        size = request.FILES.values()[0]._size
        kind = FormatPreset.objects.filter(allowed_formats__extension__contains=ext).first().kind
        original_filename = request.FILES.values()[0]._name
        new_node = ContentNode(title=original_filename.split(".")[0], kind=kind, license_id=settings.DEFAULT_LICENSE, author=request.user.get_full_name())
        new_node.save()
        file_object = File(file_on_disk=DjFile(request.FILES.values()[0]), file_format=FileFormat.objects.get(extension=ext), original_filename = original_filename, contentnode=new_node, file_size=size)
        file_object.save()

        return HttpResponse(json.dumps({
            "success": True,
            "object_id": new_node.pk
        }))

@csrf_exempt
def thumbnail_upload(request):
    if request.method == 'POST':
        fobj = request.FILES.values()[0]
        formatted_filename = write_file_to_storage(fobj)

        return HttpResponse(json.dumps({
            "success": True,
            "filename": formatted_filename,
            "file_url": generate_storage_url(formatted_filename),
        }))

def exercise_image_upload(request):

    if request.method == 'POST':
        node = ContentNode.objects.get(id=request.META.get('HTTP_NODE'))
        ext = os.path.splitext(request.FILES.values()[0]._name)[1].split(".")[-1] # gets file extension without leading period
        file_object = File(file_on_disk=request.FILES.values()[0], file_format=FileFormat.objects.get(extension=ext), contentnode=node)
        file_object.save()
        return HttpResponse(json.dumps({
            "success": True,
            "filename": file_object.file_on_disk.url,
        }))

def duplicate_nodes(request):
    logging.debug("Entering the copy_node endpoint")

    if request.method != 'POST':
        raise HttpResponseBadRequest("Only POST requests are allowed on this endpoint.")
    else:
        data = json.loads(request.body)

        try:
            node_ids = data["node_ids"]
            sort_order = data["sort_order"]
            target_parent = data["target_parent"]
        except KeyError:
            raise ObjectDoesNotExist("Missing attribute from data: {}".format(data))

        logging.info("Copying node id %s", node_ids)

        nodes = node_ids.split()
        new_nodes = []

        with transaction.atomic():
            for node_id in nodes:
                new_node = _duplicate_node(node_id, sort_order=sort_order, parent=target_parent)
                new_nodes.append(new_node.pk)
                sort_order+=1

        return HttpResponse(json.dumps({
            "success": True,
            "node_ids": " ".join(new_nodes)
        }))

def _duplicate_node(node, sort_order=1, parent=None):
    if isinstance(node, int) or isinstance(node, basestring):
        node = ContentNode.objects.get(pk=node)
    new_node = ContentNode.objects.create(
        title=node.title,
        description=node.description,
        kind=node.kind,
        license=node.license,
        parent=ContentNode.objects.get(pk=parent) if parent else None,
        sort_order=sort_order,
        copyright_holder=node.copyright_holder,
        changed=True,
        original_node=node.original_node or node,
        cloned_source=node,
        author=node.author,
        content_id=node.content_id,
        extra_fields=node.extra_fields,
    )

    # add tags now
    new_node.tags.add(*node.tags.all())

    # copy file object too
    for fobj in node.files.all():
        fobj_copy = copy.copy(fobj)
        fobj_copy.id = None
        fobj_copy.contentnode = new_node
        fobj_copy.save()

    # copy assessment item object too
    for aiobj in node.assessment_items.all():
        aiobj_copy = copy.copy(aiobj)
        aiobj_copy.id = None
        aiobj_copy.contentnode = new_node
        aiobj_copy.save()

    for c in node.children.all():
        _duplicate_node(c, parent=new_node.id)

    return new_node

@csrf_exempt
def publish_channel(request):
    logging.debug("Entering the publish_channel endpoint")
    if request.method != 'POST':
        raise HttpResponseBadRequest("Only POST requests are allowed on this endpoint.")
    else:
        data = json.loads(request.body)

        try:
            channel_id = data["channel_id"]
        except KeyError:
            raise ObjectDoesNotExist("Missing attribute from data: {}".format(data))

        call_command("exportchannel", channel_id)

        return HttpResponse(json.dumps({
            "success": True,
            "channel": channel_id
        }))
<|MERGE_RESOLUTION|>--- conflicted
+++ resolved
@@ -117,14 +117,6 @@
 
     return channel_page(request, channel, allow_edit=True)
 
-<<<<<<< HEAD
-    channel_list = accessible_channel_list.filter(editors= request.user).exclude(id=channel_id).values("id", "name")
-    fileformats = get_or_set_cached_constants(FileFormat, FileFormatSerializer)
-    licenses = get_or_set_cached_constants(License, LicenseSerializer)
-    formatpresets = get_or_set_cached_constants(FormatPreset, FormatPresetSerializer)
-    contentkinds = get_or_set_cached_constants(ContentKind, ContentKindSerializer)
-    languages = get_or_set_cached_constants(Language, LanguageSerializer)
-=======
 @login_required
 @authentication_classes((SessionAuthentication, BasicAuthentication, TokenAuthentication))
 @permission_classes((IsAuthenticated,))
@@ -132,7 +124,6 @@
     # Check if browser is supported
     if not check_supported_browsers(request.META['HTTP_USER_AGENT']):
         return redirect(reverse_lazy('unsupported_browser'))
->>>>>>> b0846b6a
 
     channel = get_object_or_404(Channel, id=channel_id, deleted=False)
 
@@ -140,22 +131,7 @@
     if request.user not in channel.editors.all() and request.user not in channel.viewers.all() and not request.user.is_admin:
         return redirect(reverse_lazy('unauthorized'))
 
-<<<<<<< HEAD
-    return render(request, 'channel_edit.html', {"channel" : json_renderer.render(channel_serializer.data),
-                                                "channel_id" : channel_id,
-                                                "channel_name": channel.name,
-                                                "accessible_channels" : json_renderer.render(accessible_channel_list_serializer.data),
-                                                "channel_list" : channel_list,
-                                                "fileformat_list" : fileformats,
-                                                 "license_list" : licenses,
-                                                 "fpreset_list" : formatpresets,
-                                                 "ckinds_list" : contentkinds,
-                                                 "langs_list" : languages,
-                                                 "ctags": json_renderer.render(channel_tags_serializer.data),
-                                                 "current_user" : json_renderer.render(CurrentUserSerializer(request.user).data)})
-=======
     return channel_page(request, channel)
->>>>>>> b0846b6a
 
 def get_or_set_cached_constants(constant, serializer):
     cached_data = cache.get(constant.__name__)

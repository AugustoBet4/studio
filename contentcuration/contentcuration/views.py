--- conflicted
+++ resolved
@@ -151,15 +151,7 @@
         #Implement logic for switching out files without saving it yet
         filename, ext = os.path.splitext(request.FILES.values()[0]._name)
         size = request.FILES.values()[0]._size
-        file_object = File(file_size=size, file_on_disk=DjFile(request.FILES.values()[0]), file_format_id=ext[1:], original_filename=request.FILES.values()[0]._name, preset=preset)
-<<<<<<< HEAD
-
-        # Set language if provided
-        if 'HTTP_LANGUAGE' in request.META:
-            file_object.language = Language.objects.get(id=request.META.get('HTTP_LANGUAGE'))
-
-=======
->>>>>>> 36397e3d
+        file_object = File(file_size=size, file_on_disk=DjFile(request.FILES.values()[0]), file_format_id=ext[1:], original_filename=request.FILES.values()[0]._name, preset=preset, language_id=request.META.get('HTTP_LANGUAGE'))
         file_object.save()
         return HttpResponse(json.dumps({
             "success": True,

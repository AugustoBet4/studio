import copy
import json
import logging
<<<<<<< HEAD
import os
=======
>>>>>>> c6e6cdaa
from rest_framework import status
from django.http import Http404, HttpResponse, HttpResponseBadRequest
from django.views.decorators.csrf import csrf_exempt
from django.shortcuts import render, get_object_or_404, redirect
from django.contrib.auth.decorators import login_required
from django.core import paginator
from django.core.exceptions import ObjectDoesNotExist
from django.core.files.storage import get_storage_class
from django.template import RequestContext
from rest_framework.views import APIView
from rest_framework.response import Response
from rest_framework.renderers import JSONRenderer
from contentcuration.models import Exercise, AssessmentItem, Channel, TopicTree, License, FileFormat, File, FormatPreset, ContentKind
from contentcuration.serializers import ExerciseSerializer, AssessmentItemSerializer, ChannelSerializer, TopicTreeSerializer, LicenseSerializer, FileFormatSerializer, FormatPresetSerializer, ContentKindSerializer

def base(request):
    return redirect('channels')    # redirect to the channel list page


def testpage(request):
    return render(request, 'test.html')

def channel_list(request):
    channel_list = Channel.objects.all() # Todo: only allow access to certain channels?
    channel_serializer = ChannelSerializer(channel_list, many=True)

    licenses = License.objects.all()
    license_serializer = LicenseSerializer(licenses, many=True)
    return render(request, 'channel_list.html', {"channels" : JSONRenderer().render(channel_serializer.data),
                                                 "license_list" : JSONRenderer().render(license_serializer.data)})

def channel(request, channel_id):
    channel = get_object_or_404(Channel, channel_id=channel_id)
    channel_serializer =  ChannelSerializer(channel)

    fileformats = FileFormat.objects.all()
    fileformat_serializer = FileFormatSerializer(fileformats, many=True)

    licenses = License.objects.all()
    license_serializer = LicenseSerializer(licenses, many=True)

    formatpresets = FormatPreset.objects.all()
    formatpreset_serializer = FormatPresetSerializer(formatpresets, many=True)

    contentkinds = ContentKind.objects.all()
    contentkind_serializer = ContentKindSerializer(contentkinds, many=True)
    return render(request, 'channel_edit.html', {"channel" : JSONRenderer().render(channel_serializer.data),
                                                "fileformat_list" : JSONRenderer().render(fileformat_serializer.data),
                                                 "license_list" : JSONRenderer().render(license_serializer.data),
                                                 "fpreset_list" : JSONRenderer().render(formatpreset_serializer.data),
                                                 "ckinds_list" : JSONRenderer().render(contentkind_serializer.data) })

def exercise_list(request):

    exercise_list = Exercise.objects.all().order_by('title')

    paged_list = paginator.Paginator(exercise_list, 25)  # Show 25 exercises per page

    page = request.GET.get('page')

    try:
        exercises = paged_list.page(page)
    except paginator.PageNotAnInteger:
        # If page is not an integer, deliver first page.
        exercises = paged_list.page(1)
    except paginator.EmptyPage:
        # If page is out of range (e.g. 9999), deliver last page of results.
        exercises = paged_list.page(paginator.num_pages)

    serializer = ExerciseSerializer(exercises.object_list, many=True)

    return render(request, 'exercise_list.html', {"exercises": exercises, "blob": JSONRenderer().render(serializer.data)})


def exercise(request, exercise_id):

    exercise = get_object_or_404(Exercise, id=exercise_id)

    serializer = ExerciseSerializer(exercise)

    assessment_items = AssessmentItem.objects.filter(exercise=exercise)

    assessment_serialize = AssessmentItemSerializer(assessment_items, many=True)

    return render(request, 'exercise_edit.html', {"exercise": JSONRenderer().render(serializer.data), "assessment_items": JSONRenderer().render(assessment_serialize.data)})


# TODO-BLOCKER: remove this csrf_exempt! People might upload random stuff here and we don't want that.
@csrf_exempt
def file_upload(request):

    if request.method == 'POST':
        ext = os.path.splitext(request.FILES.values()[0]._name)[1].split(".")[-1]
        original_filename = request.FILES.values()[0]._name
        file_object = File(content_copy=request.FILES.values()[0], file_format=FileFormat.objects.get(extension=ext), original_filename = original_filename)
        file_object.save()
        return HttpResponse(json.dumps({
            "success": True,
            "filename": str(file_object),
            "object_id": file_object.pk
        }))


@csrf_exempt
def duplicate_node(request):
    logging.debug("Entering the copy_node endpoint")

    if request.method != 'POST':
        raise HttpResponseBadRequest("Only POST requests are allowed on this endpoint.")
    else:
        data = request.POST

        try:
            node_id = data["node_id"]
            sort_order = data["sort_order"]
            target_parent = data["target_parent"]
        except KeyError:
            raise ObjectDoesNotExist("Missing attribute from data: %s".format(data))

        logging.info("Copying node id %s", node_id)
        new_node = _duplicate_node(node_id, parent=target_parent)

        serialized_node = NodeSerializer(new_node)
        return HttpResponse(JSONRenderer().render(serialized_node.data))


def _duplicate_node(node, parent=None):
    if isinstance(node, int) or isinstance(node, basestring):
        node = Node.objects.get(pk=node)

    node = copy.copy(node)
    node.id = node.pk = None
    node.parent = Node.objects.get(pk=parent) if parent else node.parent
    node.published = False

    node.children = [_duplicate_node(c, parent=None) for c in node.children.all()]
    node.save()

    return node<|MERGE_RESOLUTION|>--- conflicted
+++ resolved
@@ -1,10 +1,7 @@
 import copy
 import json
 import logging
-<<<<<<< HEAD
 import os
-=======
->>>>>>> c6e6cdaa
 from rest_framework import status
 from django.http import Http404, HttpResponse, HttpResponseBadRequest
 from django.views.decorators.csrf import csrf_exempt

import json
import logging
from django.http import HttpResponse, HttpResponseBadRequest, HttpResponseNotFound
from django.views.decorators.csrf import csrf_exempt
from django.shortcuts import render, get_object_or_404, redirect
from django.contrib.auth.decorators import login_required
from django.core.cache import cache
from django.core.management import call_command
from django.core.exceptions import ObjectDoesNotExist
from django.db.models import Q, Case, When, Value, IntegerField
from django.core.urlresolvers import reverse_lazy
from rest_framework.renderers import JSONRenderer
from contentcuration.api import check_supported_browsers, add_editor_to_channel, activate_channel, get_staged_diff
from contentcuration.models import VIEW_ACCESS, Language, Channel, License, FileFormat, FormatPreset, ContentKind, ContentNode, Invitation, User
from contentcuration.serializers import LanguageSerializer, RootNodeSerializer, AdminChannelListSerializer, ChannelListSerializer, ChannelSerializer, LicenseSerializer, FileFormatSerializer, FormatPresetSerializer, ContentKindSerializer, CurrentUserSerializer, UserChannelListSerializer, AdminUserListSerializer, InvitationSerializer
from rest_framework.authentication import SessionAuthentication, BasicAuthentication, TokenAuthentication
from rest_framework.permissions import IsAuthenticated, AllowAny
from rest_framework.decorators import api_view, authentication_classes, permission_classes


def base(request):
    if not check_supported_browsers(request.META.get('HTTP_USER_AGENT')):
        return redirect(reverse_lazy('unsupported_browser'))
    if request.user.is_authenticated():
        return redirect('channels')
    else:
        return redirect('accounts/login')


def health(request):
    return HttpResponse("500")


def unsupported_browser(request):
    return render(request, 'unsupported_browser.html')


def unauthorized(request):
    return render(request, 'unauthorized.html')


def staging_not_found(request):
    return render(request, 'staging_not_found.html')


def get_or_set_cached_constants(constant, serializer):
    cached_data = cache.get(constant.__name__)
    if cached_data:
        return cached_data
    constant_objects = constant.objects.all()
    constant_serializer = serializer(constant_objects, many=True)
    constant_data = JSONRenderer().render(constant_serializer.data)
    cache.set(constant.__name__, constant_data, None)
    return constant_data


def redirect_to_channel(request, channel_id):
    channel = Channel.objects.get(pk=channel_id)
    if channel.editors.filter(pk=request.user.pk).exists():
        return redirect(reverse_lazy('channel', kwargs={'channel_id': channel_id}))
    elif channel.viewers.filter(pk=request.user.pk).exists():
        return redirect(reverse_lazy('channel_view_only', kwargs={'channel_id': channel_id}))
    return redirect(reverse_lazy('unauthorized'))


def redirect_to_channel_edit(request, channel_id):
    return redirect(reverse_lazy('channel', kwargs={'channel_id': channel_id}))


def redirect_to_channel_view(request, channel_id):
    return redirect(reverse_lazy('channel_view_only', kwargs={'channel_id': channel_id}))


def channel_page(request, channel, allow_edit=False, staging=False):
    channel_serializer = ChannelSerializer(channel)
    channel_list = Channel.objects.select_related('main_tree').prefetch_related('editors').prefetch_related('viewers')\
                          .exclude(id=channel.pk).filter(Q(deleted=False) & (Q(editors=request.user) | Q(viewers=request.user)))\
                          .annotate(is_view_only=Case(When(editors=request.user, then=Value(0)), default=Value(1), output_field=IntegerField()))\
                          .distinct().values("id", "name", "is_view_only").order_by('name')

    fileformats = get_or_set_cached_constants(FileFormat, FileFormatSerializer)
    licenses = get_or_set_cached_constants(License, LicenseSerializer)
    formatpresets = get_or_set_cached_constants(FormatPreset, FormatPresetSerializer)
    contentkinds = get_or_set_cached_constants(ContentKind, ContentKindSerializer)
    languages = get_or_set_cached_constants(Language, LanguageSerializer)

    json_renderer = JSONRenderer()

    return render(request, 'channel_edit.html', {"allow_edit": allow_edit,
                                                 "staging": staging,
                                                 "channel": json_renderer.render(channel_serializer.data),
                                                 "channel_id": channel.pk,
                                                 "channel_name": channel.name,
                                                 "channel_list": channel_list,
                                                 "fileformat_list": fileformats,
                                                 "license_list": licenses,
                                                 "fpreset_list": formatpresets,
                                                 "ckinds_list": contentkinds,
                                                 "langs_list": languages,
                                                 "current_user": json_renderer.render(CurrentUserSerializer(request.user).data),
                                                 "preferences": channel.preferences,
                                                })


@login_required
@authentication_classes((SessionAuthentication, BasicAuthentication, TokenAuthentication))
@permission_classes((IsAuthenticated,))
def channel_list(request):
    if not check_supported_browsers(request.META.get('HTTP_USER_AGENT')):
        return redirect(reverse_lazy('unsupported_browser'))

    return render(request, 'channel_list.html', {"channel_name": False,
                                                 "current_user": JSONRenderer().render(UserChannelListSerializer(request.user).data),
                                                 "user_preferences": request.user.preferences})


@api_view(['GET'])
@authentication_classes((SessionAuthentication, BasicAuthentication, TokenAuthentication))
@permission_classes((IsAuthenticated,))
def get_user_channels(request):
    channel_list = Channel.objects.prefetch_related('editors').prefetch_related('viewers') \
                          .filter(Q(deleted=False) & (Q(editors=request.user.pk) | Q(viewers=request.user.pk))) \
                          .annotate(is_view_only=Case(When(editors=request.user, then=Value(0)), default=Value(1), output_field=IntegerField()))
    channel_serializer = ChannelListSerializer(channel_list, many=True)

    return HttpResponse(JSONRenderer().render(channel_serializer.data))


def get_user_pending_channels(request):
    pending_list = Invitation.objects.select_related('channel', 'sender').filter(invited=request.user)
    invitation_serializer = InvitationSerializer(pending_list, many=True)

    return HttpResponse(JSONRenderer().render(invitation_serializer.data))


@login_required
@authentication_classes((SessionAuthentication, BasicAuthentication, TokenAuthentication))
@permission_classes((IsAuthenticated,))
def channel(request, channel_id):
    # Check if browser is supported
    if not check_supported_browsers(request.META.get('HTTP_USER_AGENT')):
        return redirect(reverse_lazy('unsupported_browser'))

    channel = get_object_or_404(Channel, id=channel_id, deleted=False)

    # Check user has permission to view channel
    if not channel.editors.filter(id=request.user.id).exists() and not request.user.is_admin:
        return redirect(reverse_lazy('channel_view_only', kwargs={'channel_id': channel_id}))

    return channel_page(request, channel, allow_edit=True)


@login_required
@authentication_classes((SessionAuthentication, BasicAuthentication, TokenAuthentication))
@permission_classes((IsAuthenticated,))
def channel_view_only(request, channel_id):
    # Check if browser is supported
    if not check_supported_browsers(request.META.get('HTTP_USER_AGENT')):
        return redirect(reverse_lazy('unsupported_browser'))

    channel = get_object_or_404(Channel, id=channel_id, deleted=False)

    # Check user has permission to view channel
    if not channel.editors.filter(id=request.user.id).exists() and not channel.viewers.filter(id=request.user.id).exists() and not request.user.is_admin:
        return redirect(reverse_lazy('unauthorized'))

    return channel_page(request, channel)


@login_required
@authentication_classes((SessionAuthentication, BasicAuthentication, TokenAuthentication))
@permission_classes((IsAuthenticated,))
def channel_staging(request, channel_id):
    # Check if browser is supported
    if not check_supported_browsers(request.META.get('HTTP_USER_AGENT')):
        return redirect(reverse_lazy('unsupported_browser'))

    channel = get_object_or_404(Channel, id=channel_id, deleted=False)

    # Check user has permission to edit channel
    if not channel.editors.filter(id=request.user.id).exists() and not request.user.is_admin:
        return redirect(reverse_lazy('unauthorized'))

    if not channel.staging_tree:
        return redirect(reverse_lazy('staging_not_found'))

    return channel_page(request, channel, allow_edit=True, staging=True)


@csrf_exempt
def publish_channel(request):
    logging.debug("Entering the publish_channel endpoint")
    if request.method != 'POST':
        return HttpResponseBadRequest("Only POST requests are allowed on this endpoint.")
    else:
        data = json.loads(request.body)

        try:
            channel_id = data["channel_id"]
        except KeyError:
            raise ObjectDoesNotExist("Missing attribute from data: {}".format(data))

        call_command("exportchannel", channel_id)

        return HttpResponse(json.dumps({
            "success": True,
            "channel": channel_id
        }))


def accessible_channels(request):
    if request.method == 'POST':
        data = json.loads(request.body)
        accessible_list = ContentNode.objects.filter(
            pk__in=Channel.objects.select_related('main_tree')
            .filter(Q(deleted=False) & (Q(public=True) | Q(editors=request.user) | Q(viewers=request.user)))
            .exclude(pk=data["channel_id"]).values_list('main_tree_id', flat=True)
        )
        return HttpResponse(JSONRenderer().render(RootNodeSerializer(accessible_list, many=True).data))


def accept_channel_invite(request):
    if request.method == 'POST':
        data = json.loads(request.body)
        invitation = Invitation.objects.get(pk=data['invitation_id'])
        channel = invitation.channel
        channel.is_view_only = invitation.share_mode == VIEW_ACCESS
        channel_serializer = ChannelListSerializer(channel)
        add_editor_to_channel(invitation)

        return HttpResponse(JSONRenderer().render(channel_serializer.data))


def activate_channel_endpoint(request):
    if request.method == 'POST':
        data = json.loads(request.body)
        channel = Channel.objects.get(pk=data['channel_id'])
        activate_channel(channel)

        return HttpResponse(json.dumps({"success": True}))


def get_staged_diff_endpoint(request):
    if request.method == 'POST':
        return HttpResponse(json.dumps(get_staged_diff(json.loads(request.body)['channel_id'])))

<<<<<<< HEAD
@login_required
@authentication_classes((SessionAuthentication, BasicAuthentication, TokenAuthentication))
@permission_classes((IsAuthenticated,))
def administration(request):
    # Check if browser is supported
    if not check_supported_browsers(request.META['HTTP_USER_AGENT']):
        return redirect(reverse_lazy('unsupported_browser'))
    if not request.user.is_admin and not request.user.is_staff:
        return redirect(reverse_lazy('unauthorized'))

    channel_list = Channel.objects.all().order_by('name')
    channel_serializer = AdminChannelListSerializer(channel_list, many=True)

    user_list = User.objects.prefetch_related('editable_channels').prefetch_related('view_only_channels')\
                .exclude(pk=request.user.pk)\
                .order_by('email')
    user_serializer = AdminUserListSerializer(user_list, many=True)

    return render(request, 'administration.html', {
                                                 "channels": JSONRenderer().render(channel_serializer.data),
                                                 "current_user": JSONRenderer().render(CurrentUserSerializer(request.user).data),
                                                 "users": JSONRenderer().render(user_serializer.data)
                                                })
=======

@api_view(['GET'])
@permission_classes((AllowAny,))
def get_channel_name_by_id(request, channel_id):
    """ Endpoint: /public/channel/<channel_id> """
    try:
        channel = Channel.objects.get(pk=channel_id)
        return HttpResponse(json.dumps({"name": channel.name, "description": channel.description}))
    except ObjectDoesNotExist:
        return HttpResponseNotFound('Channel with id {} not found'.format(channel_id))
>>>>>>> 447db7aa
<|MERGE_RESOLUTION|>--- conflicted
+++ resolved
@@ -244,7 +244,7 @@
     if request.method == 'POST':
         return HttpResponse(json.dumps(get_staged_diff(json.loads(request.body)['channel_id'])))
 
-<<<<<<< HEAD
+
 @login_required
 @authentication_classes((SessionAuthentication, BasicAuthentication, TokenAuthentication))
 @permission_classes((IsAuthenticated,))
@@ -268,7 +268,6 @@
                                                  "current_user": JSONRenderer().render(CurrentUserSerializer(request.user).data),
                                                  "users": JSONRenderer().render(user_serializer.data)
                                                 })
-=======
 
 @api_view(['GET'])
 @permission_classes((AllowAny,))
@@ -278,5 +277,4 @@
         channel = Channel.objects.get(pk=channel_id)
         return HttpResponse(json.dumps({"name": channel.name, "description": channel.description}))
     except ObjectDoesNotExist:
-        return HttpResponseNotFound('Channel with id {} not found'.format(channel_id))
->>>>>>> 447db7aa
+        return HttpResponseNotFound('Channel with id {} not found'.format(channel_id))
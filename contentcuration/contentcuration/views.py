--- conflicted
+++ resolved
@@ -138,285 +138,6 @@
 
     return channel_page(request, channel)
 
-<<<<<<< HEAD
-=======
-def file_upload(request):
-    if request.method == 'POST':
-        preset = FormatPreset.objects.get(id=request.META.get('HTTP_PRESET'))
-        #Implement logic for switching out files without saving it yet
-        filename, ext = os.path.splitext(request.FILES.values()[0]._name)
-        size = request.FILES.values()[0]._size
-        file_object = File(file_size=size, file_on_disk=DjFile(request.FILES.values()[0]), file_format_id=ext[1:], original_filename=request.FILES.values()[0]._name, preset=preset)
-        file_object.save()
-        return HttpResponse(json.dumps({
-            "success": True,
-            "filename": str(file_object),
-            "file": JSONRenderer().render(FileSerializer(file_object).data)
-        }))
-
-def file_create(request):
-    if request.method == 'POST':
-        original_filename, ext = os.path.splitext(request.FILES.values()[0]._name)
-        size = request.FILES.values()[0]._size
-        presets = FormatPreset.objects.filter(allowed_formats__extension__contains=ext[1:])
-        kind = presets.first().kind
-        preferences = json.loads(request.user.preferences)
-        author = preferences.get('author') if isinstance(preferences.get('author'), basestring) else request.user.get_full_name()
-        license = License.objects.filter(license_name=preferences.get('license')).first() # Use filter/first in case preference hasn't been set
-        license_id = license.pk if license else settings.DEFAULT_LICENSE
-        new_node = ContentNode(title=original_filename, kind=kind, license_id=license_id, author=author, copyright_holder=preferences.get('copyright_holder'))
-        if license.license_name == licenses.SPECIAL_PERMISSIONS:
-            new_node.license_description = preferences.get('license_description')
-        new_node.save()
-        file_object = File(file_on_disk=DjFile(request.FILES.values()[0]), file_format_id=ext[1:], original_filename=request.FILES.values()[0]._name, contentnode=new_node, file_size=size)
-        file_object.save()
-        if kind.pk == content_kinds.VIDEO:
-            file_object.preset_id = guess_video_preset_by_resolution(str(file_object.file_on_disk))
-        elif presets.filter(supplementary=False).count() == 1:
-            file_object.preset = presets.filter(supplementary=False).first()
-
-        file_object.save()
-
-        try:
-            if preferences.get('auto_derive_video_thumbnail') and new_node.kind_id == content_kinds.VIDEO \
-                or preferences.get('auto_derive_audio_thumbnail') and new_node.kind_id == content_kinds.AUDIO \
-                or preferences.get('auto_derive_html5_thumbnail') and new_node.kind_id == content_kinds.HTML5 \
-                or preferences.get('auto_derive_document_thumbnail') and new_node.kind_id == content_kinds.DOCUMENT:
-                generate_thumbnail_from_node(new_node, set_node=True)
-        except Exception:
-            pass
-
-        return HttpResponse(json.dumps({
-            "success": True,
-            "node": JSONRenderer().render(ContentNodeSerializer(new_node).data)
-        }))
-
-def generate_thumbnail(request):
-    logging.debug("Entering the generate_thumbnail endpoint")
-
-    if request.method != 'POST':
-        return HttpResponseBadRequest("Only POST requests are allowed on this endpoint.")
-    else:
-        data = json.loads(request.body)
-        node = ContentNode.objects.get(pk=data["node_id"])
-
-        thumbnail_object = generate_thumbnail_from_node(node)
-
-        return HttpResponse(json.dumps({
-            "success": True,
-            "file": JSONRenderer().render(FileSerializer(thumbnail_object).data),
-            "path": generate_storage_url(str(thumbnail_object)),
-        }))
-
-def thumbnail_upload(request):
-    if request.method == 'POST':
-        fobj = request.FILES.values()[0]
-        formatted_filename = write_file_to_storage(fobj)
-
-        return HttpResponse(json.dumps({
-            "success": True,
-            "formatted_filename": formatted_filename,
-            "file":  None,
-            "path": generate_storage_url(formatted_filename),
-        }))
-
-def image_upload(request):
-    if request.method == 'POST':
-        name, ext = os.path.splitext(request.FILES.values()[0]._name) # gets file extension without leading period
-        file_object = File(contentnode_id=request.META.get('HTTP_NODE'),original_filename=name, preset_id=request.META.get('HTTP_PRESET'), file_on_disk=DjFile(request.FILES.values()[0]), file_format_id=ext[1:])
-        file_object.save()
-        return HttpResponse(json.dumps({
-            "success": True,
-            "file": JSONRenderer().render(FileSerializer(file_object).data),
-            "path": generate_storage_url(str(file_object)),
-        }))
-
-def exercise_image_upload(request):
-    if request.method == 'POST':
-        ext = os.path.splitext(request.FILES.values()[0]._name)[1][1:] # gets file extension without leading period
-        file_object = File(preset_id=format_presets.EXERCISE_IMAGE, file_on_disk=DjFile(request.FILES.values()[0]), file_format_id=ext)
-        file_object.save()
-        return HttpResponse(json.dumps({
-            "success": True,
-            "formatted_filename": exercises.CONTENT_STORAGE_FORMAT.format(str(file_object)),
-            "file_id": file_object.pk,
-            "path": generate_storage_url(str(file_object)),
-        }))
-
-def duplicate_nodes(request):
-    logging.debug("Entering the copy_node endpoint")
-
-    if request.method != 'POST':
-        return HttpResponseBadRequest("Only POST requests are allowed on this endpoint.")
-    else:
-        data = json.loads(request.body)
-
-        try:
-            nodes = data["nodes"]
-            sort_order = data.get("sort_order") or 1
-            target_parent = data["target_parent"]
-            channel_id = data["channel_id"]
-            new_nodes = []
-
-            with transaction.atomic():
-                with ContentNode.objects.disable_mptt_updates():
-                    for node_data in nodes:
-                        new_node = _duplicate_node_bulk(node_data['id'], sort_order=sort_order, parent=target_parent, channel_id=channel_id)
-                        new_nodes.append(new_node.pk)
-                        sort_order+=1
-
-        except KeyError:
-            raise ObjectDoesNotExist("Missing attribute from data: {}".format(data))
-
-        return HttpResponse(json.dumps({
-            "success": True,
-            "node_ids": " ".join(new_nodes)
-        }))
-
-def _duplicate_node_bulk(node, sort_order=None, parent=None, channel_id=None):
-
-    if isinstance(node, int) or isinstance(node, basestring):
-        node = ContentNode.objects.get(pk=node)
-
-    # keep track of the in-memory models so that we can bulk-create them at the end (for efficiency)
-    to_create = {
-        "nodes": [],
-        "node_files": [],
-        "assessment_files": [],
-        "assessments": [],
-    }
-
-    # perform the actual recursive node cloning
-    new_node = _duplicate_node_bulk_recursive(node=node, sort_order=sort_order, parent=parent, channel_id=channel_id, to_create=to_create)
-
-    # create nodes, one level at a time, starting from the top of the tree (so that we have IDs to pass as "parent" for next level down)
-    for node_level in to_create["nodes"]:
-        for node in node_level:
-            node.parent_id = node.parent.id
-        ContentNode.objects.bulk_create(node_level)
-        for node in node_level:
-            for tag in node._meta.tags_to_add:
-                node.tags.add(tag)
-
-    # rebuild MPTT tree for this channel (since we're inside "disable_mptt_updates", and bulk_create doesn't trigger rebuild signals anyway)
-    ContentNode.objects.partial_rebuild(to_create["nodes"][0][0].tree_id)
-
-    # create each of the assessment items
-    for a in to_create["assessments"]:
-        a.contentnode_id = a.contentnode.id
-    AssessmentItem.objects.bulk_create(to_create["assessments"])
-
-    # create the file objects, for both nodes and assessment items
-    for f in to_create["node_files"]:
-        f.contentnode_id = f.contentnode.id
-    for f in to_create["assessment_files"]:
-        f.assessment_item_id = f.assessment_item.id
-    File.objects.bulk_create(to_create["node_files"] + to_create["assessment_files"])
-
-    return new_node
-
-def _duplicate_node_bulk_recursive(node, sort_order, parent, channel_id, to_create, level=0):
-
-    if isinstance(node, int) or isinstance(node, basestring):
-        node = ContentNode.objects.get(pk=node)
-
-    if isinstance(parent, int) or isinstance(parent, basestring):
-        parent = ContentNode.objects.get(pk=parent)
-
-    # clone the model (in-memory) and update the fields on the cloned model
-    new_node = copy.copy(node)
-    new_node.id = None
-    new_node.tree_id = parent.tree_id
-    new_node.parent = parent
-    new_node.sort_order = sort_order or node.sort_order
-    new_node.changed = True
-    new_node.cloned_source = node
-    new_node.source_channel_id = channel_id
-
-    # store the new unsaved model in a list, at the appropriate level, for later creation
-    while len(to_create["nodes"]) <= level:
-        to_create["nodes"].append([])
-    to_create["nodes"][level].append(new_node)
-
-    # find or create any tags that are needed, and store them under _meta on the node so we can add them to it later
-    new_node._meta.tags_to_add = []
-    for tag in node.tags.all():
-        new_tag, is_new = ContentTag.objects.get_or_create(
-            tag_name=tag.tag_name,
-            channel_id=channel_id,
-        )
-        new_node._meta.tags_to_add.append(new_tag)
-
-    # clone the file objects for later saving
-    for fobj in node.files.all():
-        f = duplicate_file(fobj, node=new_node, save=False)
-        to_create["node_files"].append(f)
-
-    # copy assessment item objects, and associated files
-    for aiobj in node.assessment_items.prefetch_related("files").all():
-        aiobj_copy = copy.copy(aiobj)
-        aiobj_copy.id = None
-        aiobj_copy.contentnode = new_node
-        to_create["assessments"].append(aiobj_copy)
-        for fobj in aiobj.files.all():
-            f = duplicate_file(fobj, assessment_item=aiobj_copy, save=False)
-            to_create["assessment_files"].append(f)
-
-    # recurse down the tree and clone the children
-    for child in node.children.all():
-        _duplicate_node_bulk_recursive(node=child, sort_order=None, parent=new_node, channel_id=channel_id, to_create=to_create, level=level+1)
-
-    return new_node
-
-def move_nodes(request):
-    logging.debug("Entering the move_nodes endpoint")
-
-    if request.method != 'POST':
-        return HttpResponseBadRequest("Only POST requests are allowed on this endpoint.")
-    else:
-        data = json.loads(request.body)
-
-        try:
-            nodes = data["nodes"]
-            target_parent = ContentNode.objects.get(pk=data["target_parent"])
-            channel_id = data["channel_id"]
-            min_order = data.get("min_order") or 0
-            max_order = data.get("max_order") or min_order + len(nodes)
-
-        except KeyError:
-            raise ObjectDoesNotExist("Missing attribute from data: {}".format(data))
-
-        all_ids = []
-        with transaction.atomic():
-            for n in nodes:
-                min_order = min_order + float(max_order - min_order) / 2
-                node = ContentNode.objects.get(pk=n['id'])
-                _move_node(node, parent=target_parent, sort_order=min_order, channel_id=channel_id)
-                all_ids.append(n['id'])
-
-        serialized = ContentNodeSerializer(ContentNode.objects.filter(pk__in=all_ids), many=True).data
-        return HttpResponse(JSONRenderer().render(serialized))
-
-def _move_node(node, parent=None, sort_order=None, channel_id=None):
-    node.parent = parent
-    node.sort_order = sort_order
-    node.changed = True
-    descendants = node.get_descendants(include_self=True)
-    node.save()
-
-    for tag in ContentTag.objects.filter(tagged_content__in=descendants).distinct():
-        # If moving from another channel
-        if tag.channel_id != channel_id:
-            t, is_new = ContentTag.objects.get_or_create(tag_name=tag.tag_name, channel_id=channel_id)
-
-            # Set descendants with this tag to correct tag
-            for n in descendants.filter(tags=tag):
-                n.tags.remove(tag)
-                n.tags.add(t)
-
-    return node
-
->>>>>>> 80dfa59c
 @csrf_exempt
 def publish_channel(request):
     logging.debug("Entering the publish_channel endpoint")

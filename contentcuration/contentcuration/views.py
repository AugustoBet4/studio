import copy
import json
import logging
import os
import re
import hashlib
import shutil
from django.http import Http404, HttpResponse, HttpResponseBadRequest, HttpResponseRedirect
from django.views.decorators.csrf import csrf_exempt
from django.shortcuts import render, get_object_or_404, redirect, render_to_response
from django.contrib.auth.decorators import login_required
from django.conf import settings
from django.core import paginator
from django.core.management import call_command
from django.core.exceptions import ObjectDoesNotExist
from django.core.context_processors import csrf
from django.db import transaction
from django.db.models import Q, Case, When, Value, IntegerField
from django.core.urlresolvers import reverse_lazy
from django.core.files import File as DjFile
from rest_framework.renderers import JSONRenderer
from contentcuration.api import write_file_to_storage, check_supported_browsers
<<<<<<< HEAD
from contentcuration.models import Exercise, AssessmentItem, Channel, License, FileFormat, File, FormatPreset, Language, ContentKind, ContentNode, ContentTag, User, Invitation, generate_file_on_disk_name, generate_storage_url
from contentcuration.serializers import AssessmentItemSerializer, ChannelSerializer, ChannelListSerializer, LanguageSerializer, LicenseSerializer, FileFormatSerializer, FormatPresetSerializer, ContentKindSerializer, ContentNodeSerializer, TagSerializer, UserSerializer, CurrentUserSerializer
=======
from contentcuration.models import Exercise, AssessmentItem, Channel, License, FileFormat, File, FormatPreset, ContentKind, ContentNode, ContentTag, User, Invitation, generate_file_on_disk_name, generate_storage_url
from contentcuration.serializers import AssessmentItemSerializer, ChannelSerializer, LicenseSerializer, FileFormatSerializer, FormatPresetSerializer, ContentKindSerializer, ContentNodeSerializer, TagSerializer, UserSerializer, CurrentUserSerializer
>>>>>>> 726d06e9
from django.core.cache import cache
from le_utils.constants import format_presets
from rest_framework.authentication import SessionAuthentication, BasicAuthentication, TokenAuthentication
from rest_framework.permissions import IsAuthenticated
from rest_framework.decorators import api_view, authentication_classes, permission_classes
from django.core.cache import cache

def base(request):
    if not check_supported_browsers(request.META['HTTP_USER_AGENT']):
        return redirect(reverse_lazy('unsupported_browser'))
    if request.user.is_authenticated():
        return redirect('channels')
    else:
        return redirect('accounts/login')

def testpage(request):
    return render(request, 'test.html')

def unsupported_browser(request):
    return render(request, 'unsupported_browser.html')

def unauthorized(request):
    return render(request, 'unauthorized.html')

def channel_page(request, channel, allow_edit=False):
    channel_serializer =  ChannelSerializer(channel)
    accessible_channel_list = Channel.objects.filter(deleted=False).filter( Q(public=True) | Q(editors=request.user) | Q(viewers=request.user))
    accessible_channel_list = ChannelSerializer.setup_eager_loading(accessible_channel_list)
    accessible_channel_list_serializer = ChannelSerializer(accessible_channel_list, many=True)

    channel_list = accessible_channel_list.filter(Q(editors=request.user) | Q(viewers=request.user))\
                    .exclude(id=channel.pk)\
                    .annotate(is_view_only=Case(When(viewers=request.user,then=Value(1)),default=Value(0),output_field=IntegerField()))\
                    .values("id", "name", "is_view_only")
    fileformats = get_or_set_cached_constants(FileFormat, FileFormatSerializer)
    licenses = get_or_set_cached_constants(License, LicenseSerializer)
    formatpresets = get_or_set_cached_constants(FormatPreset, FormatPresetSerializer)
    contentkinds = get_or_set_cached_constants(ContentKind, ContentKindSerializer)

    channel_tags = ContentTag.objects.filter(channel = channel)
    channel_tags_serializer = TagSerializer(channel_tags, many=True)

    json_renderer = JSONRenderer()

    return render(request, 'channel_edit.html', {"allow_edit":allow_edit,
                                                "channel" : json_renderer.render(channel_serializer.data),
                                                "channel_id" : channel.pk,
                                                "channel_name": channel.name,
                                                "accessible_channels" : json_renderer.render(accessible_channel_list_serializer.data),
                                                "channel_list" : channel_list,
                                                "fileformat_list" : fileformats,
                                                 "license_list" : licenses,
                                                 "fpreset_list" : formatpresets,
                                                 "ckinds_list" : contentkinds,
                                                 "ctags": json_renderer.render(channel_tags_serializer.data),
                                                 "current_user" : json_renderer.render(CurrentUserSerializer(request.user).data)})

@login_required
@authentication_classes((SessionAuthentication, BasicAuthentication, TokenAuthentication))
@permission_classes((IsAuthenticated,))
def channel_list(request):
    if not check_supported_browsers(request.META['HTTP_USER_AGENT']):
        return redirect(reverse_lazy('unsupported_browser'))

    channel_list = Channel.objects.filter(deleted=False)\
                    .filter(Q(editors=request.user) | Q(viewers=request.user))\
                    .annotate(is_view_only=Case(When(viewers=request.user,then=Value(1)),default=Value(0),output_field=IntegerField()))

    channel_list = ChannelSerializer.setup_eager_loading(channel_list)
    channel_serializer = ChannelSerializer(channel_list, many=True)

    licenses = get_or_set_cached_constants(License, LicenseSerializer)
    return render(request, 'channel_list.html', {"channels" : JSONRenderer().render(channel_serializer.data),
                                                 "channel_name" : False,
                                                 "license_list" : licenses,
                                                 "current_user" : JSONRenderer().render(UserSerializer(request.user).data)})

@login_required
@authentication_classes((SessionAuthentication, BasicAuthentication, TokenAuthentication))
@permission_classes((IsAuthenticated,))
def channel(request, channel_id):
    # Check if browser is supported
    if not check_supported_browsers(request.META['HTTP_USER_AGENT']):
        return redirect(reverse_lazy('unsupported_browser'))

    channel = get_object_or_404(Channel, id=channel_id, deleted=False)

<<<<<<< HEAD
    channel_list = accessible_channel_list.filter(editors= request.user).exclude(id=channel_id).values("id", "name")
    fileformats = get_or_set_cached_constants(FileFormat, FileFormatSerializer)
    licenses = get_or_set_cached_constants(License, LicenseSerializer)
    formatpresets = get_or_set_cached_constants(FormatPreset, FormatPresetSerializer)
    contentkinds = get_or_set_cached_constants(ContentKind, ContentKindSerializer)
    languages = get_or_set_cached_constants(Language, LanguageSerializer)
=======
    # Check user has permission to view channel
    if request.user not in channel.editors.all() and not request.user.is_admin:
        return redirect(reverse_lazy('unauthorized'))
>>>>>>> 726d06e9

    return channel_page(request, channel, allow_edit=True)

@login_required
@authentication_classes((SessionAuthentication, BasicAuthentication, TokenAuthentication))
@permission_classes((IsAuthenticated,))
def channel_view_only(request, channel_id):
    # Check if browser is supported
    if not check_supported_browsers(request.META['HTTP_USER_AGENT']):
        return redirect(reverse_lazy('unsupported_browser'))

<<<<<<< HEAD
    return render(request, 'channel_edit.html', {"channel" : json_renderer.render(channel_serializer.data),
                                                "channel_id" : channel_id,
                                                "channel_name": channel.name,
                                                "accessible_channels" : json_renderer.render(accessible_channel_list_serializer.data),
                                                "channel_list" : channel_list,
                                                "fileformat_list" : fileformats,
                                                 "license_list" : licenses,
                                                 "fpreset_list" : formatpresets,
                                                 "ckinds_list" : contentkinds,
                                                 "langs_list" : languages,
                                                 "ctags": json_renderer.render(channel_tags_serializer.data),
                                                 "current_user" : json_renderer.render(CurrentUserSerializer(request.user).data)})
=======
    channel = get_object_or_404(Channel, id=channel_id, deleted=False)

    # Check user has permission to view channel
    if request.user not in channel.editors.all() and request.user not in channel.viewers.all() and not request.user.is_admin:
        return redirect(reverse_lazy('unauthorized'))

    return channel_page(request, channel)
>>>>>>> 726d06e9

def get_or_set_cached_constants(constant, serializer):
    cached_data = cache.get(constant.__name__)
    if cached_data is not None:
        return cached_data
    constant_objects = constant.objects.all()
    constant_serializer = serializer(constant_objects, many=True)
    constant_data = JSONRenderer().render(constant_serializer.data)
    cache.set(constant.__name__, constant_data, None)
    return constant_data

def exercise_list(request):

    exercise_list = Exercise.objects.all().order_by('title')

    paged_list = paginator.Paginator(exercise_list, 25)  # Show 25 exercises per page

    page = request.GET.get('page')

    try:
        exercises = paged_list.page(page)
    except paginator.PageNotAnInteger:
        # If page is not an integer, deliver first page.
        exercises = paged_list.page(1)
    except paginator.EmptyPage:
        # If page is out of range (e.g. 9999), deliver last page of results.
        exercises = paged_list.page(paginator.num_pages)

    # serializer = ExerciseSerializer(exercises.object_list, many=True)

    return render(request, 'exercise_list.html', {"exercises": exercises, "blob": JSONRenderer().render(serializer.data)})


def exercise(request, exercise_id):

    exercise = get_object_or_404(ContentNode, id=exercise_id)

    serializer = ContentNodeSerializer(exercise)

    assessment_items = AssessmentItem.objects.filter(exercise=exercise)

    assessment_serialize = AssessmentItemSerializer(assessment_items, many=True)

    return render(request, 'exercise_edit.html', {"exercise": JSONRenderer().render(serializer.data), "assessment_items": JSONRenderer().render(assessment_serialize.data)})

def file_upload(request):
    if request.method == 'POST':
        preset = FormatPreset.objects.get(id=request.META.get('HTTP_PRESET'))

        # Implement logic for switching out files without saving it yet
        ext = os.path.splitext(request.FILES.values()[0]._name)[1].split(".")[-1]
        original_filename = request.FILES.values()[0]._name
        size = request.FILES.values()[0]._size
        file_object = File(file_size=size, file_on_disk=DjFile(request.FILES.values()[0]), file_format=FileFormat.objects.get(extension=ext), original_filename = original_filename, preset=preset)

        # Set language if provided
        if 'HTTP_LANGUAGE' in request.META:
            file_object.language = Language.objects.get(id=request.META.get('HTTP_LANGUAGE'))

        file_object.save()
        return HttpResponse(json.dumps({
            "success": True,
            "filename": str(file_object),
            "object_id": file_object.pk
        }))

def file_create(request):
    if request.method == 'POST':
        ext = os.path.splitext(request.FILES.values()[0]._name)[1].split(".")[-1]
        size = request.FILES.values()[0]._size
        kind = FormatPreset.objects.filter(allowed_formats__extension__contains=ext).first().kind
        original_filename = request.FILES.values()[0]._name
        new_node = ContentNode(title=original_filename.split(".")[0], kind=kind, license_id=settings.DEFAULT_LICENSE, author=request.user.get_full_name())
        new_node.save()
        file_object = File(file_on_disk=DjFile(request.FILES.values()[0]), file_format=FileFormat.objects.get(extension=ext), original_filename = original_filename, contentnode=new_node, file_size=size)
        file_object.save()

        return HttpResponse(json.dumps({
            "success": True,
            "object_id": new_node.pk
        }))

@csrf_exempt
def thumbnail_upload(request):
    if request.method == 'POST':
        fobj = request.FILES.values()[0]
        formatted_filename = write_file_to_storage(fobj)

        return HttpResponse(json.dumps({
            "success": True,
            "filename": formatted_filename,
            "file_url": generate_storage_url(formatted_filename),
        }))

def exercise_image_upload(request):

    if request.method == 'POST':
        node = ContentNode.objects.get(id=request.META.get('HTTP_NODE'))
        ext = os.path.splitext(request.FILES.values()[0]._name)[1].split(".")[-1] # gets file extension without leading period
        file_object = File(file_on_disk=request.FILES.values()[0], file_format=FileFormat.objects.get(extension=ext), contentnode=node)
        file_object.save()
        return HttpResponse(json.dumps({
            "success": True,
            "filename": file_object.file_on_disk.url,
        }))

def duplicate_nodes(request):
    logging.debug("Entering the copy_node endpoint")

    if request.method != 'POST':
        raise HttpResponseBadRequest("Only POST requests are allowed on this endpoint.")
    else:
        data = json.loads(request.body)

        try:
            node_ids = data["node_ids"]
            sort_order = data["sort_order"]
            target_parent = data["target_parent"]
        except KeyError:
            raise ObjectDoesNotExist("Missing attribute from data: {}".format(data))

        logging.info("Copying node id %s", node_ids)

        nodes = node_ids.split()
        new_nodes = []

        with transaction.atomic():
            for node_id in nodes:
                new_node = _duplicate_node(node_id, sort_order=sort_order, parent=target_parent)
                new_nodes.append(new_node.pk)
                sort_order+=1

        return HttpResponse(json.dumps({
            "success": True,
            "node_ids": " ".join(new_nodes)
        }))

def _duplicate_node(node, sort_order=1, parent=None):
    if isinstance(node, int) or isinstance(node, basestring):
        node = ContentNode.objects.get(pk=node)
    new_node = ContentNode.objects.create(
        title=node.title,
        description=node.description,
        kind=node.kind,
        license=node.license,
        parent=ContentNode.objects.get(pk=parent) if parent else None,
        sort_order=sort_order,
        copyright_holder=node.copyright_holder,
        changed=True,
        original_node=node.original_node or node,
        cloned_source=node,
        author=node.author,
        content_id=node.content_id,
        extra_fields=node.extra_fields,
    )

    # add tags now
    new_node.tags.add(*node.tags.all())

    # copy file object too
    for fobj in node.files.all():
        fobj_copy = copy.copy(fobj)
        fobj_copy.id = None
        fobj_copy.contentnode = new_node
        fobj_copy.save()

    # copy assessment item object too
    for aiobj in node.assessment_items.all():
        aiobj_copy = copy.copy(aiobj)
        aiobj_copy.id = None
        aiobj_copy.contentnode = new_node
        aiobj_copy.save()

    for c in node.children.all():
        _duplicate_node(c, parent=new_node.id)

    return new_node

@csrf_exempt
def publish_channel(request):
    logging.debug("Entering the publish_channel endpoint")
    if request.method != 'POST':
        raise HttpResponseBadRequest("Only POST requests are allowed on this endpoint.")
    else:
        data = json.loads(request.body)

        try:
            channel_id = data["channel_id"]
        except KeyError:
            raise ObjectDoesNotExist("Missing attribute from data: {}".format(data))

        call_command("exportchannel", channel_id)

        return HttpResponse(json.dumps({
            "success": True,
            "channel": channel_id
        }))
<|MERGE_RESOLUTION|>--- conflicted
+++ resolved
@@ -20,13 +20,8 @@
 from django.core.files import File as DjFile
 from rest_framework.renderers import JSONRenderer
 from contentcuration.api import write_file_to_storage, check_supported_browsers
-<<<<<<< HEAD
 from contentcuration.models import Exercise, AssessmentItem, Channel, License, FileFormat, File, FormatPreset, Language, ContentKind, ContentNode, ContentTag, User, Invitation, generate_file_on_disk_name, generate_storage_url
-from contentcuration.serializers import AssessmentItemSerializer, ChannelSerializer, ChannelListSerializer, LanguageSerializer, LicenseSerializer, FileFormatSerializer, FormatPresetSerializer, ContentKindSerializer, ContentNodeSerializer, TagSerializer, UserSerializer, CurrentUserSerializer
-=======
-from contentcuration.models import Exercise, AssessmentItem, Channel, License, FileFormat, File, FormatPreset, ContentKind, ContentNode, ContentTag, User, Invitation, generate_file_on_disk_name, generate_storage_url
-from contentcuration.serializers import AssessmentItemSerializer, ChannelSerializer, LicenseSerializer, FileFormatSerializer, FormatPresetSerializer, ContentKindSerializer, ContentNodeSerializer, TagSerializer, UserSerializer, CurrentUserSerializer
->>>>>>> 726d06e9
+from contentcuration.serializers import AssessmentItemSerializer, ChannelSerializer, LanguageSerializer, LicenseSerializer, FileFormatSerializer, FormatPresetSerializer, ContentKindSerializer, ContentNodeSerializer, TagSerializer, UserSerializer, CurrentUserSerializer
 from django.core.cache import cache
 from le_utils.constants import format_presets
 from rest_framework.authentication import SessionAuthentication, BasicAuthentication, TokenAuthentication
@@ -65,6 +60,7 @@
     licenses = get_or_set_cached_constants(License, LicenseSerializer)
     formatpresets = get_or_set_cached_constants(FormatPreset, FormatPresetSerializer)
     contentkinds = get_or_set_cached_constants(ContentKind, ContentKindSerializer)
+    languages = get_or_set_cached_constants(Language, LanguageSerializer)
 
     channel_tags = ContentTag.objects.filter(channel = channel)
     channel_tags_serializer = TagSerializer(channel_tags, many=True)
@@ -81,6 +77,7 @@
                                                  "license_list" : licenses,
                                                  "fpreset_list" : formatpresets,
                                                  "ckinds_list" : contentkinds,
+                                                 "langs_list" : languages,
                                                  "ctags": json_renderer.render(channel_tags_serializer.data),
                                                  "current_user" : json_renderer.render(CurrentUserSerializer(request.user).data)})
 
@@ -114,18 +111,9 @@
 
     channel = get_object_or_404(Channel, id=channel_id, deleted=False)
 
-<<<<<<< HEAD
-    channel_list = accessible_channel_list.filter(editors= request.user).exclude(id=channel_id).values("id", "name")
-    fileformats = get_or_set_cached_constants(FileFormat, FileFormatSerializer)
-    licenses = get_or_set_cached_constants(License, LicenseSerializer)
-    formatpresets = get_or_set_cached_constants(FormatPreset, FormatPresetSerializer)
-    contentkinds = get_or_set_cached_constants(ContentKind, ContentKindSerializer)
-    languages = get_or_set_cached_constants(Language, LanguageSerializer)
-=======
     # Check user has permission to view channel
     if request.user not in channel.editors.all() and not request.user.is_admin:
         return redirect(reverse_lazy('unauthorized'))
->>>>>>> 726d06e9
 
     return channel_page(request, channel, allow_edit=True)
 
@@ -137,20 +125,6 @@
     if not check_supported_browsers(request.META['HTTP_USER_AGENT']):
         return redirect(reverse_lazy('unsupported_browser'))
 
-<<<<<<< HEAD
-    return render(request, 'channel_edit.html', {"channel" : json_renderer.render(channel_serializer.data),
-                                                "channel_id" : channel_id,
-                                                "channel_name": channel.name,
-                                                "accessible_channels" : json_renderer.render(accessible_channel_list_serializer.data),
-                                                "channel_list" : channel_list,
-                                                "fileformat_list" : fileformats,
-                                                 "license_list" : licenses,
-                                                 "fpreset_list" : formatpresets,
-                                                 "ckinds_list" : contentkinds,
-                                                 "langs_list" : languages,
-                                                 "ctags": json_renderer.render(channel_tags_serializer.data),
-                                                 "current_user" : json_renderer.render(CurrentUserSerializer(request.user).data)})
-=======
     channel = get_object_or_404(Channel, id=channel_id, deleted=False)
 
     # Check user has permission to view channel
@@ -158,7 +132,6 @@
         return redirect(reverse_lazy('unauthorized'))
 
     return channel_page(request, channel)
->>>>>>> 726d06e9
 
 def get_or_set_cached_constants(constant, serializer):
     cached_data = cache.get(constant.__name__)

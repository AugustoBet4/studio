--- conflicted
+++ resolved
@@ -22,16 +22,7 @@
 
 
 def edit(request):
-<<<<<<< HEAD
-    return render(request, 'edit_page.html')
-
-
-def preview(request):
-    return render(request, 'preview_page.html')
-
-
-def trash(request):
-    return render(request, 'trash_page.html')
+    return render(request, 'channel_edit.html')
 
 
 @login_required
@@ -80,7 +71,4 @@
         return HttpResponse(json.dumps({
             "success": True,
             "filename": filename,
-        }))
-=======
-     return render(request, 'channel_edit.html')
->>>>>>> 022e9c80
+        }))
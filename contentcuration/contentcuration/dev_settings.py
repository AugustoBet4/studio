# flake8: noqa
from .test_settings import *  # noqa

# These endpoints will throw an error on the django debug panel
EXCLUDED_DEBUG_URLS = [
    "/content/storage",
]


def custom_show_toolbar(request):
    return not any(request.path.startswith(url) for url in EXCLUDED_DEBUG_URLS)

# TODO: REMOVE ONCE DONE TESTING
DEFAULT_FILE_STORAGE = 'contentcuration.utils.gcs_storage.GoogleCloudStorage'

LANGUAGES += (('ar', ugettext('Arabic')),)  # noqa

<<<<<<< HEAD
# try:
#     import debug_panel  # noqa
# except ImportError:
#     # no debug panel, no use trying to add it to our middleware
#     pass
# else:
#     # if debug_panel exists, add it to our INSTALLED_APPS
#     INSTALLED_APPS += ('debug_panel', 'debug_toolbar', 'pympler')
#     MIDDLEWARE_CLASSES += ('debug_panel.middleware.DebugPanelMiddleware',)
#     DEBUG_TOOLBAR_CONFIG = {
#         'SHOW_TOOLBAR_CALLBACK': custom_show_toolbar,
#     }

# DEBUG_TOOLBAR_PANELS = [
#     'debug_toolbar.panels.versions.VersionsPanel',
#     'debug_toolbar.panels.timer.TimerPanel',
#     'debug_toolbar.panels.settings.SettingsPanel',
#     'debug_toolbar.panels.headers.HeadersPanel',
#     'debug_toolbar.panels.request.RequestPanel',
#     'debug_toolbar.panels.sql.SQLPanel',
#     'debug_toolbar.panels.staticfiles.StaticFilesPanel',
#     'debug_toolbar.panels.templates.TemplatesPanel',
#     'debug_toolbar.panels.cache.CachePanel',
#     'debug_toolbar.panels.signals.SignalsPanel',
#     'debug_toolbar.panels.logging.LoggingPanel',
#     'debug_toolbar.panels.redirects.RedirectsPanel',
# ]
=======
try:
    import debug_panel  # noqa
except ImportError:
    # no debug panel, no use trying to add it to our middleware
    pass
else:
    # if debug_panel exists, add it to our INSTALLED_APPS
    INSTALLED_APPS += ('debug_panel', 'debug_toolbar', 'pympler')
    MIDDLEWARE_CLASSES += ('debug_panel.middleware.DebugPanelMiddleware',)
    DEBUG_TOOLBAR_CONFIG = {
        'SHOW_TOOLBAR_CALLBACK': custom_show_toolbar,

        # When enabled, these settings significantly slow down page loads.
        # It may be useful to temporarily enable them for specific debugging tasks,
        # like template debugging or issues with SQL queries / caching.
        # This URL has more details on each specific option:
        # https://django-debug-toolbar.readthedocs.io/en/latest/configuration.html
        'RENDER_PANELS': False,
        'ENABLE_STACKTRACES': False,
        'SHOW_TEMPLATE_CONTEXT': False
    }

DEBUG_TOOLBAR_PANELS = [
    'debug_toolbar.panels.versions.VersionsPanel',
    'debug_toolbar.panels.profiling.ProfilingPanel',
    'debug_toolbar.panels.timer.TimerPanel',
    'debug_toolbar.panels.settings.SettingsPanel',
    'debug_toolbar.panels.headers.HeadersPanel',
    'debug_toolbar.panels.request.RequestPanel',
    'debug_toolbar.panels.sql.SQLPanel',
    'debug_toolbar.panels.staticfiles.StaticFilesPanel',
    'debug_toolbar.panels.templates.TemplatesPanel',
    'debug_toolbar.panels.cache.CachePanel',
    'debug_toolbar.panels.signals.SignalsPanel',
    'debug_toolbar.panels.logging.LoggingPanel',
    'debug_toolbar.panels.redirects.RedirectsPanel',
]
>>>>>>> c3f2840d

AWS_AUTO_CREATE_BUCKET = True<|MERGE_RESOLUTION|>--- conflicted
+++ resolved
@@ -11,11 +11,10 @@
     return not any(request.path.startswith(url) for url in EXCLUDED_DEBUG_URLS)
 
 # TODO: REMOVE ONCE DONE TESTING
-DEFAULT_FILE_STORAGE = 'contentcuration.utils.gcs_storage.GoogleCloudStorage'
+# DEFAULT_FILE_STORAGE = 'contentcuration.utils.gcs_storage.GoogleCloudStorage'
 
 LANGUAGES += (('ar', ugettext('Arabic')),)  # noqa
 
-<<<<<<< HEAD
 # try:
 #     import debug_panel  # noqa
 # except ImportError:
@@ -43,44 +42,5 @@
 #     'debug_toolbar.panels.logging.LoggingPanel',
 #     'debug_toolbar.panels.redirects.RedirectsPanel',
 # ]
-=======
-try:
-    import debug_panel  # noqa
-except ImportError:
-    # no debug panel, no use trying to add it to our middleware
-    pass
-else:
-    # if debug_panel exists, add it to our INSTALLED_APPS
-    INSTALLED_APPS += ('debug_panel', 'debug_toolbar', 'pympler')
-    MIDDLEWARE_CLASSES += ('debug_panel.middleware.DebugPanelMiddleware',)
-    DEBUG_TOOLBAR_CONFIG = {
-        'SHOW_TOOLBAR_CALLBACK': custom_show_toolbar,
-
-        # When enabled, these settings significantly slow down page loads.
-        # It may be useful to temporarily enable them for specific debugging tasks,
-        # like template debugging or issues with SQL queries / caching.
-        # This URL has more details on each specific option:
-        # https://django-debug-toolbar.readthedocs.io/en/latest/configuration.html
-        'RENDER_PANELS': False,
-        'ENABLE_STACKTRACES': False,
-        'SHOW_TEMPLATE_CONTEXT': False
-    }
-
-DEBUG_TOOLBAR_PANELS = [
-    'debug_toolbar.panels.versions.VersionsPanel',
-    'debug_toolbar.panels.profiling.ProfilingPanel',
-    'debug_toolbar.panels.timer.TimerPanel',
-    'debug_toolbar.panels.settings.SettingsPanel',
-    'debug_toolbar.panels.headers.HeadersPanel',
-    'debug_toolbar.panels.request.RequestPanel',
-    'debug_toolbar.panels.sql.SQLPanel',
-    'debug_toolbar.panels.staticfiles.StaticFilesPanel',
-    'debug_toolbar.panels.templates.TemplatesPanel',
-    'debug_toolbar.panels.cache.CachePanel',
-    'debug_toolbar.panels.signals.SignalsPanel',
-    'debug_toolbar.panels.logging.LoggingPanel',
-    'debug_toolbar.panels.redirects.RedirectsPanel',
-]
->>>>>>> c3f2840d
 
 AWS_AUTO_CREATE_BUCKET = True
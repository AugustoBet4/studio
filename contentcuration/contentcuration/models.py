--- conflicted
+++ resolved
@@ -325,11 +325,7 @@
 
     title = models.CharField(max_length=200)
     description = models.TextField(blank=True)
-<<<<<<< HEAD
-    kind = models.ForeignKey('ContentKind', related_name='contentnodes')
-=======
     kind = models.ForeignKey('ContentKind', related_name='contentnodes', db_index=True)
->>>>>>> b4cb6c90
     license = models.ForeignKey('License', null=True, default=settings.DEFAULT_LICENSE)
     prerequisite = models.ManyToManyField('self', related_name='is_prerequisite_of', through='PrerequisiteContentRelationship', symmetrical=False, blank=True)
     is_related = models.ManyToManyField('self', related_name='relate_to', through='RelatedContentRelationship', symmetrical=False, blank=True)
@@ -577,11 +573,7 @@
 class Invitation(models.Model):
     """ Invitation to edit channel """
     id = UUIDField(primary_key=True, default=uuid.uuid4)
-<<<<<<< HEAD
-    invited = models.ForeignKey(settings.AUTH_USER_MODEL, null=True, related_name='sent_to')
-=======
     invited = models.ForeignKey(settings.AUTH_USER_MODEL, on_delete=models.SET_NULL, null=True, related_name='sent_to')
->>>>>>> b4cb6c90
     share_mode = models.CharField(max_length=50, default='edit')
     email = models.EmailField(max_length=100, null=True)
     sender = models.ForeignKey(settings.AUTH_USER_MODEL, on_delete=models.SET_NULL, related_name='sent_by', null=True)

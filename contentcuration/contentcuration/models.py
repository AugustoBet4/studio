import collections
import functools
import hashlib
import json
import logging
import sys
import socket
import math
import os
import shutil
import uuid

import minio
from contentcuration.statistics import record_channel_stats
from contentcuration.utils.networking import get_local_ip_address
from django.conf import settings
from django.contrib.auth.base_user import AbstractBaseUser, BaseUserManager
from django.contrib.auth.models import PermissionsMixin
from django.core.cache import cache
from django.core.exceptions import (MultipleObjectsReturned,
                                    ObjectDoesNotExist, PermissionDenied)
from django.core.files import File as DjangoFile
from django.core.files.storage import (FileSystemStorage, Storage,
                                       default_storage)
from django.core.mail import EmailMultiAlternatives, send_mail
from django.db import IntegrityError, connection, connections, models
from django.db.models import (Case, Count, F, FloatField, IntegerField, Max, Q,
                              Sum, When)
from django.db.utils import ConnectionDoesNotExist
from django.dispatch import receiver
from django.template.loader import render_to_string
from django.utils import timezone
from le_utils.constants import content_kinds,file_formats, format_presets, licenses, exercises, languages, roles
from jsonfield import JSONField
<<<<<<< HEAD
from django.utils.deconstruct import deconstructible
from django.utils.translation import ugettext as _
from le_utils.constants import (content_kinds, exercises, file_formats,
                                format_presets, licenses, languages)
from minio.error import NoSuchKey, ResponseError
from mptt.models import (MPTTModel, TreeForeignKey, TreeManager,
                         raise_if_unsaved)
=======
from mptt.models import MPTTModel, TreeForeignKey, TreeManager, raise_if_unsaved
>>>>>>> 426fca60
from pg_utils import DistinctSum
from rest_framework import permissions
from rest_framework.authtoken.models import Token

EDIT_ACCESS = "edit"
VIEW_ACCESS = "view"

DEFAULT_CONTENT_DEFAULTS = {
    'license': None,
    'language': None,
    'author': None,
    'copyright_holder': None,
    'license_description': None,
    'mastery_model': exercises.NUM_CORRECT_IN_A_ROW_5,
    'm_value': 5,
    'n_value': 5,
    'auto_derive_video_thumbnail': True,
    'auto_derive_audio_thumbnail': True,
    'auto_derive_document_thumbnail': True,
    'auto_derive_html5_thumbnail': True,
    'auto_derive_exercise_thumbnail': True,
    'auto_randomize_questions': True,
}
DEFAULT_USER_PREFERENCES = json.dumps(DEFAULT_CONTENT_DEFAULTS, ensure_ascii=False)




class UserManager(BaseUserManager):
    def create_user(self, email, first_name, last_name, password=None):
        if not email:
            raise ValueError('Email address not specified')

        new_user = self.model(
            email=self.normalize_email(email),
        )

        new_user.set_password(password)
        new_user.first_name = first_name
        new_user.last_name = last_name
        new_user.save(using=self._db)
        return new_user

    def create_superuser(self, email, first_name, last_name, password=None):
        new_user = self.create_user(email, first_name, last_name, password=password)
        new_user.is_admin = True
        new_user.save(using=self._db)
        return new_user


class User(AbstractBaseUser, PermissionsMixin):
    email = models.EmailField(max_length=100, unique=True)
    first_name = models.CharField(max_length=100)
    last_name = models.CharField(max_length=100)
    is_admin = models.BooleanField(default=False)
    is_active = models.BooleanField(_('active'), default=False,
                                    help_text=_('Designates whether this user should be treated as active.'))
    is_staff = models.BooleanField(_('staff status'), default=False,
                                   help_text=_('Designates whether the user can log into this admin site.'))
    date_joined = models.DateTimeField(_('date joined'), default=timezone.now)
    clipboard_tree = models.ForeignKey('ContentNode', null=True, blank=True, related_name='user_clipboard')
    preferences = models.TextField(default=DEFAULT_USER_PREFERENCES)
    disk_space = models.FloatField(default=524288000, help_text=_('How many bytes a user can upload'))

    information = JSONField(load_kwargs={'object_pairs_hook': collections.OrderedDict}, null=True)
    content_defaults = JSONField(load_kwargs={'object_pairs_hook': collections.OrderedDict}, default=DEFAULT_CONTENT_DEFAULTS)

    objects = UserManager()
    USERNAME_FIELD = 'email'
    REQUIRED_FIELDS = ['first_name', 'last_name']

    def __unicode__(self):
        return self.email

    def can_edit(self, channel_id):
        channel = Channel.objects.filter(pk=channel_id).first()
        if not self.is_admin and channel and not channel.editors.filter(pk=self.pk).exists():
            raise PermissionDenied("Cannot edit content")
        return True

    def can_view(self, channel_id):
        channel = Channel.objects.filter(pk=channel_id).first()
        if not self.is_admin and channel and not channel.editors.filter(pk=self.pk).exists() and not channel.viewers.filter(pk=self.pk).exists():
            raise PermissionDenied("Cannot view content")
        return True

    def check_space(self, size, checksum):
        active_files = self.get_user_active_files()
        if checksum in active_files.values_list('checksum', flat=True):
            return True

        space = self.get_available_space(active_files=active_files)
        if space < size:
            raise PermissionDenied(_("Not enough space. Check your storage under Settings page."))

    def check_channel_space(self, channel):
        active_files = self.get_user_active_files()
        active_size = float(active_files.aggregate(used=Sum('file_size'))['used'] or 0)

        staging_tree_id = channel.staging_tree.tree_id
        channel_files = self.files.select_related('contentnode')\
                            .filter(contentnode__tree_id=staging_tree_id)\
                            .values('checksum', 'file_size')\
                            .distinct()\
                            .exclude(checksum__in=active_files.values_list('checksum', flat=True))
        staged_size = float(channel_files.aggregate(used=Sum('file_size'))['used'] or 0)

        if self.get_available_space(active_files=active_files) < (active_size + staged_size):
            raise PermissionDenied(_('Out of storage! Request more at %(email)s') % {'email': settings.SPACE_REQUEST_EMAIL})


    def check_staged_space(self, size, checksum):
        if checksum in self.staged_files.values_list('checksum', flat=True):
            return True
        space = self.get_available_staged_space()
        if space < size:
            raise PermissionDenied(_('Out of storage! Request more at %(email)s') % {'email': settings.SPACE_REQUEST_EMAIL})

    def get_available_staged_space(self):
        space_used = self.staged_files.aggregate(size=Sum("file_size"))['size'] or 0
        return float(max(self.disk_space - space_used, 0))

    def get_available_space(self, active_files=None):
        return float(max(self.disk_space - self.get_space_used(active_files=active_files), 0))

    def get_user_active_trees(self):
        return self.editable_channels.exclude(deleted=True)\
                .values_list('main_tree__tree_id', flat=True)

    def get_user_active_files(self):
        active_trees = self.get_user_active_trees()
        return self.files.select_related('contentnode').select_related('assessment_item')\
                            .filter(Q(contentnode__tree_id__in=active_trees) | Q(assessment_item__contentnode__tree_id__in=active_trees))\
                            .values('checksum', 'file_size')\
                            .distinct()

    def get_space_used(self, active_files=None):
        active_files = active_files or self.get_user_active_files()
        files = active_files.aggregate(total_used=Sum('file_size'))
        return float(files['total_used'] or 0)

    def get_space_used_by_kind(self):
        active_files = self.get_user_active_files()
        files = active_files.values('preset__kind_id')\
                            .annotate(space=DistinctSum('file_size'))\
                            .order_by()

        kind_dict = {}
        for item in files:
            kind_dict[item['preset__kind_id']] = item['space']
        return kind_dict

    def email_user(self, subject, message, from_email=None, **kwargs):
        # msg = EmailMultiAlternatives(subject, message, from_email, [self.email])
        # msg.attach_alternative(kwargs["html_message"],"text/html")
        # msg.send()
        send_mail(subject, message, from_email, [self.email], **kwargs)

    def clean(self):
        super(User, self).clean()
        self.email = self.__class__.objects.normalize_email(self.email)

    def get_full_name(self):
        """
        Returns the first_name plus the last_name, with a space in between.
        """
        full_name = '%s %s' % (self.first_name, self.last_name)
        return full_name.strip()

    def get_short_name(self):
        "Returns the short name for the user."
        return self.first_name

    def save(self, *args, **kwargs):
        super(User, self).save(*args, **kwargs)
        if not self.clipboard_tree:
            self.clipboard_tree = ContentNode.objects.create(title=self.email + " clipboard", kind_id="topic",
                                                             sort_order=0)
            self.clipboard_tree.save()
            self.save()

    class Meta:
        verbose_name = _("User")
        verbose_name_plural = _("Users")


class UUIDField(models.CharField):
    def __init__(self, *args, **kwargs):
        kwargs['max_length'] = 32
        super(UUIDField, self).__init__(*args, **kwargs)

    def get_default(self):
        result = super(UUIDField, self).get_default()
        if isinstance(result, uuid.UUID):
            result = result.hex
        return result

def file_on_disk_name(instance, filename):
    """
    Create a name spaced file path from the File obejct's checksum property.
    This path will be used to store the content copy
    :param instance: File (content File model)
    :param filename: str
    :return: str
    """
    return generate_file_on_disk_name(instance.checksum, filename)


def generate_file_on_disk_name(checksum, filename):
    """ Separated from file_on_disk_name to allow for simple way to check if has already exists """
    h = checksum
    basename, ext = os.path.splitext(filename)
    directory = os.path.join(settings.STORAGE_ROOT, h[0], h[1])
    if not os.path.exists(directory):
        os.makedirs(directory)
    return os.path.join(directory, h + ext.lower())


def object_storage_name(instance, filename):
    """
    Create a name spaced file path from the File obejct's checksum property.
    This path will be used to store the content copy

    :param instance: File (content File model)
    :param filename: str
    :return: str
    """
    return generate_object_storage_name(instance.checksum, filename)


def generate_object_storage_name(checksum, filename):
    """ Separated from file_on_disk_name to allow for simple way to check if has already exists """
    h = checksum
    basename, ext = os.path.splitext(filename)
    directory = os.path.join(settings.STORAGE_ROOT, h[0], h[1])
    return os.path.join(directory, h + ext.lower())


def generate_storage_url(filename, request=None, *args):

    path = generate_object_storage_name(os.path.splitext(filename)[0], filename)

    # We have to handle these cases:
    # 1. In normal kubernetes, nginx will proxy this for us. So just return a relative path.
    # 2. When ran through Telepresence, the cluster's DNS host is available to the host. So we should then use whatever is
    #    defined in AWS_S3_STORAGE_URL.
    # 3. We go through nanobox, meaning it's the same IP address as the server, but a different port.

    # host = get_local_ip_address()
    # # assume the port is 9000, the default of minio
    # port = 9000

    # Detect our current state first
    IS_RUNSERVER = "runserver" in sys.argv
    HAS_MINIO_DNS_RECORD = False

    try:
        HAS_MINIO_DNS_RECORD = socket.gethostbyname("minio")
    except socket.gaierror:
        logging.debug("minio DNS record not detected. Assuming we're in a plain runserver command without Kubernetes.")

    # We can detect if we're running in normal kubernetes mode, if we're not running runserver.
    if not IS_RUNSERVER:
        url = "/{bucket}/{path}".format(
            bucket=settings.AWS_STORAGE_BUCKET_NAME,
            path=path,
        )

    # If we're running runserver, but the minio DNS is available, we're likely running on Telepresence+Kubernetes
    elif IS_RUNSERVER and HAS_MINIO_DNS_RECORD:
        # then return the URL but have the host as the minio endpoint URL
        url = "{host}/{bucket}/{path}".format(
            host=settings.AWS_S3_ENDPOINT_URL,
            bucket=settings.AWS_STORAGE_BUCKET_NAME,
            path=path,
        )
    # likely running through plain bare metal runserver, or using nanobox
    # then just serve the same IP and just change the port
    else:
        host = get_local_ip_address()
        port = 9000 # hardcoded to the default minio IP address
        url = "http://{host}:{port}/{bucket}/{path}".format(
            host=host,
            port=port,
            bucket=settings.AWS_STORAGE_BUCKET_NAME,
            path=path,
        )

    return url


class FileOnDiskStorage(FileSystemStorage):
    """
    Overrider FileSystemStorage's default save method to ignore duplicated file.
    """

    def get_available_name(self, name):
        return name

    def _save(self, name, content):
        if self.exists(name):
            # if the file exists, do not call the superclasses _save method
            logging.warn('Content copy "%s" already exists!' % name)
            return name
        return super(FileOnDiskStorage, self)._save(name, content)


@deconstructible
class ObjectStorage(Storage):
    """
    ObjectStorage stores our data in Minio, an object storage system that's Amazon S3 compatible.

    Minio runs on your local machine, allowing developers to emulate S3. In production, Minio acts as a proxy
    to a production storage system, such as Google Cloud Storage, or the real Amazon S3.
    """
    def __init__(self):
        self.client = minio.Minio(
            "localhost:9000",
            access_key="development",
            secret_key="development",
            secure=False,
        )
        self.bucket_name = settings.AWS_STORAGE_BUCKET_NAME


    def _open(self, name, mode='rb'):
        resp = self.client.fget_object(self.bucket_name, name, self.path(name))
        logging.debug('name is _open is '.format(name))
        file = DjangoFile(open(self.path(name)), 'wb+')
        return file

    def _save(self, name, content):

        if name is None:
            logging.warning("file name was saved without a filename!")
        if content is None:
            logging.warning("file name {} was saved without any content!".format(name))

        if self.exists(name):
            logging.warn('Content copy "%s" already exists!' % name)
            return name

        logging.debug('content in _save is '.format(content))
        logging.debug('name in _save is '.format(name))

        try:
            self.client.put_object(self.bucket_name, name, content, content.size)
        except ResponseError as e:
            pass
        return name

    def get_available_name(self, name):
        return name

    def delete(self, name):
        self.client.remove_objects(self.bucket_name, [name])

    def exists(self, name):
        # take out the leading slash, minio doesn't like it
        name = os.path.relpath(name, "/")

        try:
            self.client.stat_object(self.bucket_name, name)
            return True
        except NoSuchKey as err:
            logging.debug("Stat'ing object {} returned a response error; assuming it doesn't exist.".format(name))
            logging.debug("Stat object error was {}".format(err))
            return False

    def listdir(self, path):
        # directories, files = [], []
        # for entry in list(self.bucket.list_blobs(prefix=path, delimiter='/')):
        #     directories.append(entry.prefixes)
        #     files.append(entry)
        # return directories, files
        # TODO(aron): figure out how to do this using the Minio client
        raise NotImplementedError

    def size(self, name):
        resp = self.client.stat_object(self.bucket_name, name)
        return resp.size

    def url(self, name):

        # take out the leading slash, minio doesn't like it
        name = os.path.relpath(name, "/")

        # get a presigned URL that will expire in 7 days
        return self.client.presigned_get_object(self.bucket_name, name)


class ChannelResourceSize(models.Model):
    tree_id = models.IntegerField()
    resource_size = models.IntegerField()

    pg_view_name = "contentcuration_channel_resource_sizes"
    file_table = "contentcuration_file"
    node_table = "contentcuration_contentnode"

    @classmethod
    def initialize_view(cls):
        sql = 'CREATE MATERIALIZED VIEW {view} AS ' \
              'SELECT tree_id as id, tree_id, SUM("{file_table}"."file_size") AS ' \
              '"resource_size" FROM "{node}" LEFT OUTER JOIN "{file_table}" ON ' \
              '("{node}"."id" = "{file_table}"."contentnode_id") GROUP BY {node}.tree_id' \
              ' WITH DATA;'.format(view=cls.pg_view_name, file_table=cls.file_table, node=cls.node_table)
        with connection.cursor() as cursor:
            cursor.execute(sql)

    @classmethod
    def refresh_view(cls):
        sql = "REFRESH MATERIALIZED VIEW {}".format(cls.pg_view_name)
        with connection.cursor() as cursor:
            cursor.execute(sql)

    class Meta:
        managed = False
        db_table = "contentcuration_channel_resource_sizes"


class SecretToken(models.Model):
    """Tokens for channels"""
    token = models.CharField(max_length=100, unique=True)
    is_primary = models.BooleanField(default=False)

    def __str__(self):
        return self.token


class Channel(models.Model):
    """ Permissions come from association with organizations """
    id = UUIDField(primary_key=True, default=uuid.uuid4)
    name = models.CharField(max_length=200, blank=True)
    description = models.CharField(max_length=400, blank=True)
    version = models.IntegerField(default=0)
    thumbnail = models.TextField(blank=True, null=True)
    thumbnail_encoding = models.TextField(blank=True, null=True)
    editors = models.ManyToManyField(
        settings.AUTH_USER_MODEL,
        related_name='editable_channels',
        verbose_name=_("editors"),
        help_text=_("Users with edit rights"),
        blank=True,
    )
    viewers = models.ManyToManyField(
        settings.AUTH_USER_MODEL,
        related_name='view_only_channels',
        verbose_name=_("viewers"),
        help_text=_("Users with view only rights"),
        blank=True,
    )
    language = models.ForeignKey('Language', null=True, blank=True, related_name='channel_language')
    trash_tree = models.ForeignKey('ContentNode', null=True, blank=True, related_name='channel_trash')
    clipboard_tree = models.ForeignKey('ContentNode', null=True, blank=True, related_name='channel_clipboard')
    main_tree = models.ForeignKey('ContentNode', null=True, blank=True, related_name='channel_main')
    staging_tree = models.ForeignKey('ContentNode', null=True, blank=True, related_name='channel_staging')
    chef_tree = models.ForeignKey('ContentNode', null=True, blank=True, related_name='channel_chef')
    previous_tree = models.ForeignKey('ContentNode', null=True, blank=True, related_name='channel_previous')
    bookmarked_by = models.ManyToManyField(
        settings.AUTH_USER_MODEL,
        related_name='bookmarked_channels',
        verbose_name=_("bookmarked by"),
    )
    deleted = models.BooleanField(default=False, db_index=True)
    public = models.BooleanField(default=False, db_index=True)
    preferences = models.TextField(default=DEFAULT_USER_PREFERENCES)
    content_defaults = JSONField(load_kwargs={'object_pairs_hook': collections.OrderedDict}, default=DEFAULT_CONTENT_DEFAULTS)
    priority = models.IntegerField(default=0, help_text=_("Order to display public channels"))
    last_published = models.DateTimeField(blank=True, null=True)
    secret_tokens = models.ManyToManyField(
        SecretToken,
        related_name='channels',
        verbose_name=_("secret tokens"),
        blank=True,
    )

    # Fields specific to content generated by Ricecooker
    source_id = models.CharField(max_length=200, blank=True, null=True)
    source_domain = models.CharField(max_length=300, blank=True, null=True)
    ricecooker_version = models.CharField(max_length=100, blank=True, null=True)

    # Fields to calculate when channel is published
    icon_encoding = models.TextField(blank=True, null=True)
    total_resource_count = models.IntegerField(default=0)
    published_kind_count = models.TextField(blank=True, null=True)
    published_size = models.FloatField(default=0)
    included_languages = models.ManyToManyField(
        "Language",
        related_name='channels',
        verbose_name=_("languages"),
        blank=True,
    )

    def resource_size_key(self):
        return "{}_resource_size".format(self.pk)

    # Might be good to display resource size, but need to improve query time first

    def get_resource_size(self):
        cached_data = cache.get(self.resource_size_key())
        if cached_data:
            return cached_data
        tree_id = self.main_tree.tree_id
        files = File.objects.select_related('contentnode', 'assessment_item')\
            .filter(contentnode__tree_id=tree_id)\
            .values('checksum', 'file_size')\
            .distinct()\
            .aggregate(resource_size=Sum('file_size'))
        cache.set(self.resource_size_key(), files['resource_size'] or 0, None)
        return files['resource_size'] or 0


    def save(self, *args, **kwargs):

        original_channel = None
        if self.pk and Channel.objects.filter(pk=self.pk).exists():
            original_channel = Channel.objects.get(pk=self.pk)

        record_channel_stats(self, original_channel)

        # Check if original thumbnail is no longer referenced
        if original_channel and original_channel.thumbnail and 'static' not in original_channel.thumbnail:
            filename, ext = os.path.splitext(original_channel.thumbnail)
            delete_empty_file_reference(filename, ext[1:])

        if not self.main_tree:
            self.main_tree = ContentNode.objects.create(
                title=self.name,
                kind_id=content_kinds.TOPIC,
                sort_order=0,
                content_id=self.id,
                node_id=self.id,
            )
            self.main_tree.save()
        elif self.main_tree.title != self.name:
            self.main_tree.title = self.name
            self.main_tree.save()

        if not self.trash_tree:
            self.trash_tree = ContentNode.objects.create(
                title=self.name,
                kind_id=content_kinds.TOPIC,
                sort_order=0,
                content_id=self.id,
                node_id=self.id,
            )
            self.trash_tree.save()
        elif self.trash_tree.title != self.name:
            self.trash_tree.title = self.name
            self.trash_tree.save()

        super(Channel, self).save(*args, **kwargs)

        if original_channel and not self.main_tree.changed:
            fields_to_check = ['description', 'language_id', 'thumbnail', 'name', 'language', 'thumbnail_encoding', 'deleted']
            self.main_tree.changed = any([f for f in fields_to_check if getattr(self, f) != getattr(original_channel, f)])

            # Delete db if channel has been deleted and mark as unpublished
            if not original_channel.deleted and self.deleted:
                channel_db_url = os.path.join(settings.DB_ROOT, self.id) + ".sqlite3"
                if os.path.isfile(channel_db_url):
                    os.unlink(channel_db_url)
                    self.main_tree.published = False
            self.main_tree.save()

    class Meta:
        verbose_name = _("Channel")
        verbose_name_plural = _("Channels")

        index_together = [
            ["deleted", "public"]
        ]


class ContentTag(models.Model):
    id = UUIDField(primary_key=True, default=uuid.uuid4)
    tag_name = models.CharField(max_length=30)
    channel = models.ForeignKey('Channel', related_name='tags', blank=True, null=True, db_index=True)

    def __str__(self):
        return self.tag_name

    class Meta:
        unique_together = ['tag_name', 'channel']


def delegate_manager(method):
    """
    Delegate method calls to base manager, if exists.
    """

    @functools.wraps(method)
    def wrapped(self, *args, **kwargs):
        if self._base_manager:
            return getattr(self._base_manager, method.__name__)(*args, **kwargs)
        return method(self, *args, **kwargs)

    return wrapped


class License(models.Model):
    """
    Normalize the license of ContentNode model
    """
    license_name = models.CharField(max_length=50)
    license_url = models.URLField(blank=True)
    license_description = models.TextField(blank=True)
    copyright_holder_required = models.BooleanField(default=True)
    is_custom = models.BooleanField(default=False)
    exists = models.BooleanField(
        default=False,
        verbose_name=_("license exists"),
        help_text=_("Tells whether or not a content item is licensed to share"),
    )

    def __str__(self):
        return self.license_name


class ContentNode(MPTTModel, models.Model):
    """
    By default, all nodes have a title and can be used as a topic.
    """
    # The id should be the same between the content curation server and Kolibri.
    id = UUIDField(primary_key=True, default=uuid.uuid4)

    # the content_id is used for tracking a user's interaction with a piece of
    # content, in the face of possibly many copies of that content. When a user
    # interacts with a piece of content, all substantially similar pieces of
    # content should be marked as such as well. We track these "substantially
    # similar" types of content by having them have the same content_id.
    content_id = UUIDField(primary_key=False, default=uuid.uuid4, editable=False, db_index=True)
    node_id = UUIDField(primary_key=False, default=uuid.uuid4, editable=False)

    # TODO: disallow nulls once existing models have been set
    original_channel_id = UUIDField(primary_key=False, editable=False, null=True,
                                    db_index=True)  # Original channel copied from
    source_channel_id = UUIDField(primary_key=False, editable=False, null=True)  # Immediate channel copied from
    original_source_node_id = UUIDField(primary_key=False, editable=False, null=True,
                                        db_index=True)  # Original node_id of node copied from (TODO: original_node_id clashes with original_node field - temporary)
    source_node_id = UUIDField(primary_key=False, editable=False, null=True)  # Immediate node_id of node copied from

    # Fields specific to content generated by Ricecooker
    source_id = models.CharField(max_length=200, blank=True, null=True)
    source_domain = models.CharField(max_length=300, blank=True, null=True)

    title = models.CharField(max_length=200)
    description = models.TextField(blank=True)
    kind = models.ForeignKey('ContentKind', related_name='contentnodes', db_index=True)
    license = models.ForeignKey('License', null=True, blank=True)
    license_description = models.CharField(max_length=400, null=True, blank=True)
    prerequisite = models.ManyToManyField('self', related_name='is_prerequisite_of',
                                          through='PrerequisiteContentRelationship', symmetrical=False, blank=True)
    is_related = models.ManyToManyField('self', related_name='relate_to', through='RelatedContentRelationship',
                                        symmetrical=False, blank=True)
    language = models.ForeignKey('Language', null=True, blank=True, related_name='content_language')
    parent = TreeForeignKey('self', null=True, blank=True, related_name='children', db_index=True)
    tags = models.ManyToManyField(ContentTag, symmetrical=False, related_name='tagged_content', blank=True)
    sort_order = models.FloatField(max_length=50, default=1, verbose_name=_("sort order"),
                                   help_text=_("Ascending, lowest number shown first"))
    copyright_holder = models.CharField(max_length=200, null=True, blank=True, default="",
                                        help_text=_("Organization of person who holds the essential rights"))
    cloned_source = TreeForeignKey('self', on_delete=models.SET_NULL, null=True, blank=True, related_name='clones')
    original_node = TreeForeignKey('self', on_delete=models.SET_NULL, null=True, blank=True, related_name='duplicates')
    thumbnail_encoding = models.TextField(blank=True, null=True)

    created = models.DateTimeField(auto_now_add=True, verbose_name=_("created"))
    modified = models.DateTimeField(auto_now=True, verbose_name=_("modified"))
    published = models.BooleanField(default=False)
    publishing = models.BooleanField(default=False)

    changed = models.BooleanField(default=True, db_index=True)
    extra_fields = models.TextField(blank=True, null=True)
    author = models.CharField(max_length=200, blank=True, default="", help_text=_("Person who created content"),
                              null=True)

    role_visibility = models.CharField(max_length=50, choices=roles.choices, default=roles.LEARNER)
    freeze_authoring_data = models.BooleanField(default=False)

    objects = TreeManager()

    @raise_if_unsaved
    def get_root(self):
        # Only topics can be root nodes
        if not self.parent and self.kind_id != content_kinds.TOPIC:
            return self
        return super(ContentNode, self).get_root()

    def __init__(self, *args, **kwargs):
        super(ContentNode, self).__init__(*args, **kwargs)
        self._original_fields = self._as_dict() # Fast way to keep track of updates (no need to query db again)

    def _as_dict(self):
        return dict([(f.name, getattr(self, f.name)) for f in self._meta.local_fields if not f.rel])

    def get_changed_fields(self):
        """ Returns a dictionary of all of the changed (dirty) fields """
        new_state = self._as_dict()
        return dict([(key, value) for key, value in self._original_fields.iteritems() if value != new_state[key]])

    def get_tree_data(self, include_self=True):
        if not include_self:
            return [c.get_tree_data() for c in self.children.all()]
        elif self.kind_id == content_kinds.TOPIC:
            return {
                "title": self.title,
                "kind": self.kind_id,
                "children": [c.get_tree_data() for c in self.children.all()],
                "node_id": self.node_id,
            }
        elif self.kind_id == content_kinds.EXERCISE:
            return {
                "title": self.title,
                "kind": self.kind_id,
                "count": self.assessment_items.count(),
                "node_id": self.node_id,
            }
        else:
            return {
                "title": self.title,
                "kind": self.kind_id,
                "file_size": self.files.values('file_size').aggregate(size=Sum('file_size'))['size'],
                "node_id": self.node_id,
            }

    def get_node_tree_data(self):
        nodes = []
        for child in self.children.all():
            if child.kind_id == content_kinds.TOPIC:
                nodes.append({
                    "title": child.title,
                    "kind": child.kind_id,
                    "node_id": child.node_id,
                })
            elif child.kind_id == content_kinds.EXERCISE:
                nodes.append({
                    "title": child.title,
                    "kind": child.kind_id,
                    "count": child.assessment_items.count(),
                })
            else:
                nodes.append({
                "title": child.title,
                "kind": child.kind_id,
                "file_size": child.files.values('file_size').aggregate(size=Sum('file_size'))['size'],
            })
        return nodes

    def get_original_node(self):
        original_node = self.original_node or self
        if self.original_channel_id and self.original_source_node_id:
            original_tree_id = Channel.objects.select_related("main_tree").get(pk=self.original_channel_id).main_tree.tree_id
            original_node = ContentNode.objects.filter(tree_id=original_tree_id, node_id=self.original_source_node_id).first() or \
                            ContentNode.objects.filter(tree_id=original_tree_id, content_id=self.content_id).first() or self
        return original_node

    def get_associated_presets(self):
        key = "associated_presets_{}".format(self.kind_id)
        cached_data = cache.get(key)
        if cached_data:
            return cached_data
        presets = FormatPreset.objects.filter(kind=self.kind).values()
        cache.set(key, presets, None)
        return presets

    def get_prerequisites(self):
        prerequisite_mapping = {}
        prerequisites = self.prerequisite.all()
        prereqlist = list(prerequisites)
        for prereq in prerequisites:
            prlist, prereqmapping = prereq.get_prerequisites()
            prerequisite_mapping.update({prereq.pk: prereqmapping})
            prereqlist.extend(prlist)
        return prereqlist, prerequisite_mapping

    def get_postrequisites(self):
        postrequisite_mapping = {}
        postrequisites = self.is_prerequisite_of.all()
        postreqlist = list(postrequisites)
        for postreq in postrequisites:
            prlist, postreqmapping = postreq.get_postrequisites()
            postrequisite_mapping.update({postreq.pk: postreqmapping})
            postreqlist.extend(prlist)
        return postreqlist, postrequisite_mapping

    def get_channel(self):
        try:
            root = self.get_root()
            return root.channel_main.first() or root.channel_chef.first() or root.channel_trash.first() or root.channel_staging.first() or root.channel_previous.first()
        except (ObjectDoesNotExist, MultipleObjectsReturned, AttributeError):
            return None

    def save(self, *args, **kwargs):
        if kwargs.get('request'):
            request = kwargs.pop('request')
            channel = self.get_channel()
            request.user.can_edit(channel and channel.pk)

        self.changed = self.changed or len(self.get_changed_fields()) > 0

        # Detect if node has been moved to another tree
        if self.pk and ContentNode.objects.filter(pk=self.pk).exists():
            original = ContentNode.objects.get(pk=self.pk)
            if original.parent and original.parent_id != self.parent_id and not original.parent.changed:
                original.parent.changed = True
                original.parent.save()

        if self.original_node is None:
            self.original_node = self
        if self.cloned_source is None:
            self.cloned_source = self

        # TODO: This SIGNIFICANTLY slows down the creation flow
        #   Avoid calling get_channel() (db read)
        channel = (self.parent and self.parent.get_channel()) or self.get_channel() # Check parent first otherwise new content won't have root
        if self.original_channel_id is None:
            self.original_channel_id = channel.id if channel else None
        if self.source_channel_id is None:
            self.source_channel_id = channel.id if channel else None
        if self.original_source_node_id is None:
            self.original_source_node_id = self.node_id
        if self.source_node_id is None:
            self.source_node_id = self.node_id

        super(ContentNode, self).save(*args, **kwargs)

        try:
            # During saving for fixtures, this fails to find the root node
            root = self.get_root()
            if self.is_prerequisite_of.exists() and (root.channel_trash.exists() or root.user_clipboard.exists()):
                PrerequisiteContentRelationship.objects.filter(Q(prerequisite_id=self.id) | Q(target_node_id=self.id)).delete()
        except ContentNode.DoesNotExist:
            pass

    class MPTTMeta:
        order_insertion_by = ['sort_order']

    class Meta:
        verbose_name = _("Topic")
        verbose_name_plural = _("Topics")
        # Do not allow two nodes with the same name on the same level
        # unique_together = ('parent', 'title')


class ContentKind(models.Model):
    kind = models.CharField(primary_key=True, max_length=200, choices=content_kinds.choices)

    def __str__(self):
        return self.kind


class FileFormat(models.Model):
    extension = models.CharField(primary_key=True, max_length=40, choices=file_formats.choices)
    mimetype = models.CharField(max_length=200, blank=True)

    def __str__(self):
        return self.extension


class FormatPreset(models.Model):
    id = models.CharField(primary_key=True, max_length=150, choices=format_presets.choices)
    readable_name = models.CharField(max_length=400)
    multi_language = models.BooleanField(default=False)
    supplementary = models.BooleanField(default=False)
    thumbnail = models.BooleanField(default=False)
    subtitle = models.BooleanField(default=False)
    display = models.BooleanField(default=True)  # Render on client side
    order = models.IntegerField(default=0)
    kind = models.ForeignKey(ContentKind, related_name='format_presets', null=True)
    allowed_formats = models.ManyToManyField(FileFormat, blank=True)

    def __str__(self):
        return self.id


class Language(models.Model):
    id = models.CharField(max_length=14, primary_key=True)
    lang_code = models.CharField(max_length=3, db_index=True)
    lang_subcode = models.CharField(max_length=10, db_index=True, blank=True, null=True)
    readable_name = models.CharField(max_length=100, blank=True)
    native_name = models.CharField(max_length=100, blank=True)
    lang_direction = models.CharField(max_length=3, choices=languages.LANGUAGE_DIRECTIONS, default=languages.LANGUAGE_DIRECTIONS[0][0])

    def ietf_name(self):
        return "{code}-{subcode}".format(code=self.lang_code,
                                         subcode=self.lang_subcode) if self.lang_subcode else self.lang_code

    def __str__(self):
        return self.ietf_name()


class AssessmentItem(models.Model):
    type = models.CharField(max_length=50, default="multiplechoice")
    question = models.TextField(blank=True)
    hints = models.TextField(default="[]")
    answers = models.TextField(default="[]")
    order = models.IntegerField(default=1)
    contentnode = models.ForeignKey('ContentNode', related_name="assessment_items", blank=True, null=True,
                                    db_index=True)
    assessment_id = UUIDField(primary_key=False, default=uuid.uuid4, editable=False)
    raw_data = models.TextField(blank=True)
    source_url = models.CharField(max_length=400, blank=True, null=True)
    randomize = models.BooleanField(default=False)
    deleted = models.BooleanField(default=False)

class StagedFile(models.Model):
    """
    Keeps track of files uploaded through Ricecooker to avoid user going over disk quota limit
    """
    checksum = models.CharField(max_length=400, blank=True, db_index=True)
    file_size = models.IntegerField(blank=True, null=True)
    uploaded_by = models.ForeignKey(User, related_name='staged_files', blank=True, null=True)


class File(models.Model):
    """
    The bottom layer of the contentDB schema, defines the basic building brick for content.
    Things it can represent are, for example, mp4, avi, mov, html, css, jpeg, pdf, mp3...
    """
    id = UUIDField(primary_key=True, default=uuid.uuid4)
    checksum = models.CharField(max_length=400, blank=True, db_index=True)
    file_size = models.IntegerField(blank=True, null=True)
    file_on_disk = models.FileField(upload_to=object_storage_name, storage=default_storage, max_length=500,
                                    blank=True)
    contentnode = models.ForeignKey(ContentNode, related_name='files', blank=True, null=True, db_index=True)
    assessment_item = models.ForeignKey(AssessmentItem, related_name='files', blank=True, null=True, db_index=True)
    file_format = models.ForeignKey(FileFormat, related_name='files', blank=True, null=True, db_index=True)
    preset = models.ForeignKey(FormatPreset, related_name='files', blank=True, null=True, db_index=True)
    language = models.ForeignKey(Language, related_name='files', blank=True, null=True)
    original_filename = models.CharField(max_length=255, blank=True)
    source_url = models.CharField(max_length=400, blank=True, null=True)
    uploaded_by = models.ForeignKey(User, related_name='files', blank=True, null=True)

    class Admin:
        pass

    def __str__(self):
        return '{checksum}{extension}'.format(checksum=self.checksum, extension='.' + self.file_format.extension)

    def save(self, *args, **kwargs):
        """
        Overrider the default save method.
        If the file_on_disk FileField gets passed a content copy:
            1. generate the MD5 from the content copy
            2. fill the other fields accordingly
        """
        if self.file_on_disk:  # if file_on_disk is supplied, hash out the file
            if self.checksum is None or self.checksum == "":
                md5 = hashlib.md5()
                for chunk in self.file_on_disk.chunks():
                    md5.update(chunk)

                self.checksum = md5.hexdigest()
            if not self.file_size:
                self.file_size = self.file_on_disk.size
            if not self.file_format:
                self.file_format_id = os.path.splitext(self.file_on_disk.name)[1]
        super(File, self).save(*args, **kwargs)


@receiver(models.signals.post_delete, sender=File)
def auto_delete_file_on_delete(sender, instance, **kwargs):
    """
    Deletes file from filesystem if no other File objects are referencing the same file on disk
    when corresponding `File` object is deleted.
    Be careful! we don't know if this will work when perform bash delete on File obejcts.
    """
    delete_empty_file_reference(instance.checksum, instance.file_format.extension)


def delete_empty_file_reference(checksum, extension):
    filename = checksum + '.' + extension
    if not File.objects.filter(checksum=checksum).exists() and not Channel.objects.filter(thumbnail=filename).exists():
        file_on_disk_path = generate_file_on_disk_name(checksum, filename)
        if os.path.isfile(file_on_disk_path):
            os.remove(file_on_disk_path)


class PrerequisiteContentRelationship(models.Model):
    """
    Predefine the prerequisite relationship between two ContentNode objects.
    """
    target_node = models.ForeignKey(ContentNode, related_name='%(app_label)s_%(class)s_target_node')
    prerequisite = models.ForeignKey(ContentNode, related_name='%(app_label)s_%(class)s_prerequisite')

    class Meta:
        unique_together = ['target_node', 'prerequisite']

    def clean(self, *args, **kwargs):
        # self reference exception
        if self.target_node == self.prerequisite:
            raise IntegrityError('Cannot self reference as prerequisite.')
        # immediate cyclic exception
        elif PrerequisiteContentRelationship.objects.using(self._state.db) \
                .filter(target_node=self.prerequisite, prerequisite=self.target_node):
            raise IntegrityError(
                'Note: Prerequisite relationship is directional! %s and %s cannot be prerequisite of each other!'
                % (self.target_node, self.prerequisite))
        # distant cyclic exception
        # elif <this is a nice to have exception, may implement in the future when the priority raises.>
        #     raise Exception('Note: Prerequisite relationship is acyclic! %s and %s forms a closed loop!' % (self.target_node, self.prerequisite))
        super(PrerequisiteContentRelationship, self).clean(*args, **kwargs)

    def save(self, *args, **kwargs):
        self.full_clean()
        super(PrerequisiteContentRelationship, self).save(*args, **kwargs)

    def __unicode__(self):
        return u'%s' % (self.pk)

class RelatedContentRelationship(models.Model):
    """
    Predefine the related relationship between two ContentNode objects.
    """
    contentnode_1 = models.ForeignKey(ContentNode, related_name='%(app_label)s_%(class)s_1')
    contentnode_2 = models.ForeignKey(ContentNode, related_name='%(app_label)s_%(class)s_2')

    class Meta:
        unique_together = ['contentnode_1', 'contentnode_2']

    def save(self, *args, **kwargs):
        # self reference exception
        if self.contentnode_1 == self.contentnode_2:
            raise IntegrityError('Cannot self reference as related.')
        # handle immediate cyclic
        elif RelatedContentRelationship.objects.using(self._state.db) \
                .filter(contentnode_1=self.contentnode_2, contentnode_2=self.contentnode_1):
            return  # silently cancel the save
        super(RelatedContentRelationship, self).save(*args, **kwargs)


class Exercise(models.Model):
    contentnode = models.ForeignKey('ContentNode', related_name="exercise", null=True)
    mastery_model = models.CharField(max_length=200, default=exercises.DO_ALL, choices=exercises.MASTERY_MODELS)


class Invitation(models.Model):
    """ Invitation to edit channel """
    id = UUIDField(primary_key=True, default=uuid.uuid4)
    invited = models.ForeignKey(settings.AUTH_USER_MODEL, on_delete=models.SET_NULL, null=True, related_name='sent_to')
    share_mode = models.CharField(max_length=50, default=EDIT_ACCESS)
    email = models.EmailField(max_length=100, null=True)
    sender = models.ForeignKey(settings.AUTH_USER_MODEL, on_delete=models.SET_NULL, related_name='sent_by', null=True)
    channel = models.ForeignKey('Channel', on_delete=models.SET_NULL, null=True, related_name='pending_editors')
    first_name = models.CharField(max_length=100, default='Guest')
    last_name = models.CharField(max_length=100, blank=True, null=True)

    class Meta:
        verbose_name = _("Invitation")
        verbose_name_plural = _("Invitations")<|MERGE_RESOLUTION|>--- conflicted
+++ resolved
@@ -32,7 +32,6 @@
 from django.utils import timezone
 from le_utils.constants import content_kinds,file_formats, format_presets, licenses, exercises, languages, roles
 from jsonfield import JSONField
-<<<<<<< HEAD
 from django.utils.deconstruct import deconstructible
 from django.utils.translation import ugettext as _
 from le_utils.constants import (content_kinds, exercises, file_formats,
@@ -40,9 +39,6 @@
 from minio.error import NoSuchKey, ResponseError
 from mptt.models import (MPTTModel, TreeForeignKey, TreeManager,
                          raise_if_unsaved)
-=======
-from mptt.models import MPTTModel, TreeForeignKey, TreeManager, raise_if_unsaved
->>>>>>> 426fca60
 from pg_utils import DistinctSum
 from rest_framework import permissions
 from rest_framework.authtoken.models import Token

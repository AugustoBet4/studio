import json
import logging

from django.conf import settings
from django.contrib.auth import authenticate, login
from django.contrib.auth.views import password_reset
from django.contrib.sites.models import Site
from django.contrib.sites.shortcuts import get_current_site
from django.core.exceptions import ObjectDoesNotExist
from django.core.urlresolvers import reverse_lazy
from django.http import HttpResponse, HttpResponseBadRequest
from django.shortcuts import render, redirect
from django.template.loader import render_to_string
from django.utils.translation import ugettext as _
from django.views.decorators.csrf import csrf_exempt
from django.views.generic.edit import FormView
from registration.backends.hmac.views import RegistrationView

from contentcuration.api import add_editor_to_channel
from contentcuration.forms import InvitationForm, InvitationAcceptForm, RegistrationForm
from contentcuration.models import Channel, User, Invitation
from contentcuration.statistics import record_user_registration_stats

""" REGISTRATION/INVITATION ENDPOINTS """


@csrf_exempt
def send_invitation_email(request):
    if request.method != 'POST':
        raise HttpResponseBadRequest("Only POST requests are allowed on this endpoint.")

<<<<<<< HEAD
    data = json.loads(request.body)

    try:
        user_email = data["user_email"]
        channel_id = data["channel_id"]
        share_mode = data["share_mode"]
        retrieved_user = User.objects.get_or_create(email=user_email)
        recipient = retrieved_user[0]
        channel = Channel.objects.get(id=channel_id)

        request.user.can_view(channel_id)

        invitation = Invitation.objects.get_or_create(invited = recipient,
                                                    email = user_email,
                                                    channel_id = channel_id,
                                                    first_name=recipient.first_name if recipient.is_active else "Guest",
                                                    last_name=recipient.last_name if recipient.is_active else " ")[0]

        # Handle these values separately as different users might invite the same user again
        invitation.share_mode = share_mode
        invitation.sender = invitation.sender or request.user
        invitation.save()

        ctx_dict = {'sender': request.user,
                    'site': get_current_site(request),
                    'user': recipient,
                    'share_mode': _(share_mode),
                    'channel_id': channel_id,
                    'invitation_key': invitation.id,
                    'is_new': recipient.is_active is False,
                    'channel': channel.name,
                    'domain': request.META.get('HTTP_ORIGIN') or "http://{}".format(
                        request.get_host() or Site.objects.get_current().domain),
                    }
        subject = render_to_string('permissions/permissions_email_subject.txt', ctx_dict)
        message = render_to_string('permissions/permissions_email.txt', ctx_dict)
        # message_html = render_to_string('permissions/permissions_email.html', ctx_dict)
        recipient.email_user(subject, message, settings.DEFAULT_FROM_EMAIL, )  # html_message=message_html,)
        # recipient.email_user(subject, message, settings.DEFAULT_FROM_EMAIL,)
    except KeyError:
        raise ObjectDoesNotExist("Missing attribute from data: {}".format(data))

    return HttpResponse(json.dumps({
        "id": invitation.pk,
        "invited": invitation.invited_id,
        "email": invitation.email,
        "sender": invitation.sender_id,
        "channel": invitation.channel_id,
        "first_name": invitation.first_name,
        "last_name": invitation.last_name,
        "share_mode": invitation.share_mode,
    }))
=======
        try:
            user_email = data["user_email"]
            channel_id = data["channel_id"]
            share_mode = data["share_mode"]
            retrieved_user = User.objects.get_or_create(email=user_email)
            recipient = retrieved_user[0]
            channel = Channel.objects.get(id=channel_id)

            request.user.can_view(channel_id)

            fields = {
                "invited": recipient,
                "email": user_email,
                "channel_id": channel_id,
                "first_name": recipient.first_name if recipient.is_active else "Guest",
                "last_name": recipient.last_name if recipient.is_active else " "
            }

            # Need to break into two steps to avoid MultipleObjectsReturned error
            invitation = Invitation.objects.filter(**fields).first()

            if not invitation:
                invitation = Invitation.objects.create(**fields)

            # Handle these values separately as different users might invite the same user again
            invitation.share_mode = share_mode
            invitation.sender = invitation.sender or request.user
            invitation.save()

            ctx_dict = {'sender': request.user,
                        'site': get_current_site(request),
                        'user': recipient,
                        'share_mode': _(share_mode),
                        'channel_id': channel_id,
                        'invitation_key': invitation.id,
                        'is_new': recipient.is_active is False,
                        'channel': channel.name,
                        'domain': request.META.get('HTTP_ORIGIN') or "http://{}".format(
                            request.get_host() or Site.objects.get_current().domain),
                        }
            subject = render_to_string('permissions/permissions_email_subject.txt', ctx_dict)
            message = render_to_string('permissions/permissions_email.txt', ctx_dict)
            # message_html = render_to_string('permissions/permissions_email.html', ctx_dict)
            recipient.email_user(subject, message, settings.DEFAULT_FROM_EMAIL, )  # html_message=message_html,)
            # recipient.email_user(subject, message, settings.DEFAULT_FROM_EMAIL,)
        except KeyError:
            raise ObjectDoesNotExist("Missing attribute from data: {}".format(data))

        return HttpResponse(json.dumps({
            "id": invitation.pk,
            "invited": invitation.invited_id,
            "email": invitation.email,
            "sender": invitation.sender_id,
            "channel": invitation.channel_id,
            "first_name": invitation.first_name,
            "last_name": invitation.last_name,
            "share_mode": invitation.share_mode,
        }))
>>>>>>> 07532d87


class InvitationAcceptView(FormView):
    form_class = InvitationAcceptForm
    template_name = 'permissions/permissions_confirm.html'
    invitation = None

    def get_initial(self):
        initial = self.initial.copy()
        return {'userid': self.invitation.invited.pk}

    def get_form_kwargs(self):
        kwargs = super(InvitationAcceptView, self).get_form_kwargs()
        kwargs.update({'user': self.user()})
        return kwargs

    def get_success_url(self):
        page_name = "channel"
        if self.invitation.share_mode == "view":
            page_name = "channel_view_only"
        return reverse_lazy(page_name, kwargs={'channel_id': self.invitation.channel.pk})

    def dispatch(self, *args, **kwargs):
        try:
            self.invitation = Invitation.objects.get(id=self.kwargs['invitation_link'])
        except ObjectDoesNotExist:
            logging.debug("No invitation found.")
            return redirect(reverse_lazy('fail_invitation'))

        return super(InvitationAcceptView, self).dispatch(*args, **kwargs)

    def user(self):
        return self.invitation.invited

    def form_valid(self, form):
        add_editor_to_channel(self.invitation)

        user_cache = authenticate(username=self.invitation.invited.email,
                                  password=form.cleaned_data['password'],
                                  )
        login(self.request, user_cache)

        return redirect(self.get_success_url())

    def form_invalid(self, form):
        return self.render_to_response(self.get_context_data(form=form))

    def get_context_data(self, **kwargs):
        return super(InvitationAcceptView, self).get_context_data(**kwargs)


class InvitationRegisterView(FormView):
    """
    Base class for user registration views.
    """
    disallowed_url = 'registration_disallowed'
    form_class = InvitationForm
    success_url = None
    template_name = 'permissions/permissions_register.html'
    invitation = None

    def get_initial(self):
        initial = self.initial.copy()
        return {'email': self.user().email}

    def get_success_url(self):
        if self.kwargs.get("invitation_link"):
            return reverse_lazy('accept_invitation', kwargs={'invitation_link': self.kwargs["invitation_link"]})
        else:
            return reverse_lazy('channels')

    def get_login_url(self):
        if self.invitation:
            page_name = "channel"
            if self.invitation.share_mode == "view":
                page_name = "channel_view_only"
            return reverse_lazy(page_name, kwargs={'channel_id': self.invitation.channel.pk})
        else:
            return reverse_lazy('channels')

    def dispatch(self, *args, **kwargs):
        if not getattr(settings, 'REGISTRATION_OPEN', True):
            return redirect(self.disallowed_url)

        if self.kwargs.get("invitation_link"):
            try:
                self.invitation = Invitation.objects.get(id__exact=self.kwargs['invitation_link'])
            except ObjectDoesNotExist:
                logging.debug("No invitation found.")
                return redirect(reverse_lazy('fail_invitation'))

            if self.invitation.invited.is_active:
                return redirect(self.get_success_url())
        elif self.user().is_active:
            return redirect(self.get_success_url())

        return super(InvitationRegisterView, self).dispatch(*args, **kwargs)

    def form_valid(self, form):
        user = form.save(self.user())
        if self.invitation:
            add_editor_to_channel(self.invitation)
        user_cache = authenticate(username=user.email,
                                  password=form.cleaned_data['password1'],
                                  )
        login(self.request, user_cache)
        return redirect(self.get_login_url())

    def form_invalid(self, form):

        return self.render_to_response(self.get_context_data(form=form))

    def user(self):
        return User.objects.get_or_create(id=self.kwargs["user_id"])[0]

    def get_context_data(self, **kwargs):
        return super(InvitationRegisterView, self).get_context_data(**kwargs)


def decline_invitation(request, invitation_link):
    try:
        invitation = Invitation.objects.get(id=invitation_link)
        invitation.delete()

    except ObjectDoesNotExist:
        logging.debug("No invitation found.")

    return render(request, 'permissions/permissions_decline.html')


def fail_invitation(request):
    return render(request, 'permissions/permissions_fail.html')


class UserRegistrationView(RegistrationView):
    email_body_template = 'registration/activation_email.txt'
    email_subject_template = 'registration/activation_email_subject.txt'
    email_html_template = 'registration/activation_email.html'
    form_class = RegistrationForm

    def send_activation_email(self, user):
        activation_key = self.get_activation_key(user)
        context = self.get_email_context(activation_key)
        context.update({
            'user': user,
            'domain': self.request.META.get('HTTP_ORIGIN') or "http://{}".format(
                self.request.get_host() or Site.objects.get_current().domain),
        })
        subject = render_to_string(self.email_subject_template, context)
        subject = ''.join(subject.splitlines())
        message = render_to_string(self.email_body_template, context)
        # message_html = render_to_string(self.email_html_template, context)
        user.email_user(subject, message, settings.DEFAULT_FROM_EMAIL, )  # html_message=message_html,)

        record_user_registration_stats(user)


def custom_password_reset(request, **kwargs):
    email_context = {'site': get_current_site(request), 'domain': request.META.get('HTTP_ORIGIN') or "http://{}".format(
        request.get_host() or Site.objects.get_current().domain)}
    return password_reset(request, extra_email_context=email_context, **kwargs)<|MERGE_RESOLUTION|>--- conflicted
+++ resolved
@@ -29,7 +29,6 @@
     if request.method != 'POST':
         raise HttpResponseBadRequest("Only POST requests are allowed on this endpoint.")
 
-<<<<<<< HEAD
     data = json.loads(request.body)
 
     try:
@@ -42,11 +41,19 @@
 
         request.user.can_view(channel_id)
 
-        invitation = Invitation.objects.get_or_create(invited = recipient,
-                                                    email = user_email,
-                                                    channel_id = channel_id,
-                                                    first_name=recipient.first_name if recipient.is_active else "Guest",
-                                                    last_name=recipient.last_name if recipient.is_active else " ")[0]
+        fields = {
+            "invited": recipient,
+            "email": user_email,
+            "channel_id": channel_id,
+            "first_name": recipient.first_name if recipient.is_active else "Guest",
+            "last_name": recipient.last_name if recipient.is_active else " "
+        }
+
+        # Need to break into two steps to avoid MultipleObjectsReturned error
+        invitation = Invitation.objects.filter(**fields).first()
+
+        if not invitation:
+            invitation = Invitation.objects.create(**fields)
 
         # Handle these values separately as different users might invite the same user again
         invitation.share_mode = share_mode
@@ -82,66 +89,6 @@
         "last_name": invitation.last_name,
         "share_mode": invitation.share_mode,
     }))
-=======
-        try:
-            user_email = data["user_email"]
-            channel_id = data["channel_id"]
-            share_mode = data["share_mode"]
-            retrieved_user = User.objects.get_or_create(email=user_email)
-            recipient = retrieved_user[0]
-            channel = Channel.objects.get(id=channel_id)
-
-            request.user.can_view(channel_id)
-
-            fields = {
-                "invited": recipient,
-                "email": user_email,
-                "channel_id": channel_id,
-                "first_name": recipient.first_name if recipient.is_active else "Guest",
-                "last_name": recipient.last_name if recipient.is_active else " "
-            }
-
-            # Need to break into two steps to avoid MultipleObjectsReturned error
-            invitation = Invitation.objects.filter(**fields).first()
-
-            if not invitation:
-                invitation = Invitation.objects.create(**fields)
-
-            # Handle these values separately as different users might invite the same user again
-            invitation.share_mode = share_mode
-            invitation.sender = invitation.sender or request.user
-            invitation.save()
-
-            ctx_dict = {'sender': request.user,
-                        'site': get_current_site(request),
-                        'user': recipient,
-                        'share_mode': _(share_mode),
-                        'channel_id': channel_id,
-                        'invitation_key': invitation.id,
-                        'is_new': recipient.is_active is False,
-                        'channel': channel.name,
-                        'domain': request.META.get('HTTP_ORIGIN') or "http://{}".format(
-                            request.get_host() or Site.objects.get_current().domain),
-                        }
-            subject = render_to_string('permissions/permissions_email_subject.txt', ctx_dict)
-            message = render_to_string('permissions/permissions_email.txt', ctx_dict)
-            # message_html = render_to_string('permissions/permissions_email.html', ctx_dict)
-            recipient.email_user(subject, message, settings.DEFAULT_FROM_EMAIL, )  # html_message=message_html,)
-            # recipient.email_user(subject, message, settings.DEFAULT_FROM_EMAIL,)
-        except KeyError:
-            raise ObjectDoesNotExist("Missing attribute from data: {}".format(data))
-
-        return HttpResponse(json.dumps({
-            "id": invitation.pk,
-            "invited": invitation.invited_id,
-            "email": invitation.email,
-            "sender": invitation.sender_id,
-            "channel": invitation.channel_id,
-            "first_name": invitation.first_name,
-            "last_name": invitation.last_name,
-            "share_mode": invitation.share_mode,
-        }))
->>>>>>> 07532d87
 
 
 class InvitationAcceptView(FormView):

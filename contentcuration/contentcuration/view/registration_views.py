--- conflicted
+++ resolved
@@ -3,12 +3,9 @@
 from django.http import HttpResponse, HttpResponseBadRequest
 from django.views.decorators.csrf import csrf_exempt
 from django.views.generic.edit import FormView
-<<<<<<< HEAD
 from django.shortcuts import render, redirect
-=======
 from django.shortcuts import render, get_object_or_404, redirect, render_to_response
 from django.contrib.sites.models import Site
->>>>>>> e1354f70
 from django.contrib.sites.shortcuts import get_current_site
 from django.contrib.auth import authenticate, login
 from django.contrib.auth.views import password_reset
@@ -210,7 +207,7 @@
         context = self.get_email_context(activation_key)
         context.update({
             'user': user,
-            'domain': self.request.META.get('HTTP_ORIGIN') or "http://{}".format(request.get_host() or Site.objects.get_current().domain),
+            'domain': self.request.META.get('HTTP_ORIGIN') or "http://{}".format(self.request.get_host() or Site.objects.get_current().domain),
         })
         subject = render_to_string(self.email_subject_template, context)
         subject = ''.join(subject.splitlines())

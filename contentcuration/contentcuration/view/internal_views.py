--- conflicted
+++ resolved
@@ -8,11 +8,7 @@
 from django.core.files import File as DjFile
 from django.core.management import call_command
 from django.db import transaction
-<<<<<<< HEAD
-from django.http import HttpResponse, HttpResponseServerError
-=======
-from django.http import HttpResponse, HttpResponseForbidden
->>>>>>> e30a8307
+from django.http import HttpResponse, HttpResponseServerError, HttpResponseForbidden
 from le_utils.constants import content_kinds
 from rest_framework.authentication import TokenAuthentication, SessionAuthentication
 from rest_framework.decorators import api_view, authentication_classes, permission_classes
@@ -270,7 +266,7 @@
 
     try:
         channel_id = data["channel_id"]
-        call_command("exportchannel", channel_id)
+        call_command("exportchannel", channel_id, user_id=request.user.pk)
 
         return HttpResponse(json.dumps({
             "success": True,
@@ -278,18 +274,8 @@
         }))
     except KeyError:
         raise ObjectDoesNotExist("Missing attribute from data: {}".format(data))
-<<<<<<< HEAD
-    except Exception as e:
-        return HttpResponseServerError(content=str(e), reason=str(e))
-=======
-
-    call_command("exportchannel", channel_id, user_id=request.user.pk)
-
-    return HttpResponse(json.dumps({
-        "success": True,
-        "channel": channel_id
-    }))
->>>>>>> e30a8307
+    except Exception as e:
+        return HttpResponseServerError(content=str(e), reason=str(e))
 
 
 @api_view(['POST'])
@@ -306,17 +292,10 @@
 @authentication_classes((TokenAuthentication,))
 @permission_classes((IsAuthenticated,))
 def activate_channel_internal(request):
-<<<<<<< HEAD
     try:
         data = json.loads(request.body)
         channel = Channel.objects.get(pk=data['channel_id'])
-        activate_channel(channel)
-=======
-    data = json.loads(request.body)
-    channel = Channel.objects.get(pk=data['channel_id'])
-    activate_channel(channel, request.user)
->>>>>>> e30a8307
-
+        activate_channel(channel, request.user)
         return HttpResponse(json.dumps({"success": True}))
     except Exception as e:
         return HttpResponseServerError(content=str(e), reason=str(e))

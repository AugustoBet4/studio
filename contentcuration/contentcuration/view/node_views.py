import copy
import json
import logging
import uuid
from django.http import HttpResponse, HttpResponseBadRequest
from django.conf import settings
from django.core.exceptions import ObjectDoesNotExist
from django.db import transaction
from django.db.models import Q, Case, When, Value, IntegerField, Max, Sum, F
from rest_framework.renderers import JSONRenderer
from contentcuration.utils.files import duplicate_file
from contentcuration.models import File, ContentNode, ContentTag, AssessmentItem, License, Channel
from contentcuration.serializers import ContentNodeSerializer, ContentNodeEditSerializer, SimplifiedContentNodeSerializer, ContentNodeCompleteSerializer
from le_utils.constants import format_presets, content_kinds, file_formats, licenses
from rest_framework.authentication import TokenAuthentication, SessionAuthentication, BasicAuthentication
from rest_framework.permissions import IsAuthenticated
from rest_framework.decorators import authentication_classes, permission_classes
from contentcuration.statistics import record_node_duplication_stats
from rest_framework.authentication import TokenAuthentication, SessionAuthentication, BasicAuthentication
from rest_framework.permissions import IsAuthenticated
from rest_framework.decorators import authentication_classes, permission_classes

from contentcuration.statistics import record_node_duplication_stats


@authentication_classes((TokenAuthentication, SessionAuthentication))
@permission_classes((IsAuthenticated,))
def get_node_diff(request):

    if request.method == 'POST':
        channel_id = json.loads(request.body)['channel_id']
        original = []   # Currently imported nodes
        changed = []    # Nodes from original node
        fields_to_check = ['title', 'description', 'license', 'license_description', 'copyright_holder', 'author', 'extra_fields']
        assessment_fields_to_check = ['type', 'question', 'hints', 'answers', 'order', 'raw_data', 'source_url', 'randomize']


        current_tree_id = Channel.objects.get(pk=channel_id).main_tree.tree_id
        nodes = ContentNode.objects.prefetch_related('assessment_items').prefetch_related('files').prefetch_related('tags')

        copied_nodes = nodes.filter(tree_id=current_tree_id).exclude(original_source_node_id=F('node_id'))
        channel_ids = copied_nodes.values_list('original_channel_id', flat=True).exclude(original_channel_id=channel_id).distinct()
        tree_ids = Channel.objects.filter(pk__in=channel_ids).values_list("main_tree__tree_id", flat=True)
        original_node_ids = copied_nodes.values_list('original_source_node_id', flat=True).distinct()
        original_nodes = nodes.filter(tree_id__in=tree_ids, node_id__in=original_node_ids)

        # Use dictionary for faster lookup speed
        content_id_mapping = {n.content_id: n for n in original_nodes}

        for copied_node in copied_nodes:
            node = content_id_mapping.get(copied_node.content_id)

            if node:
                # Check lengths, metadata, tags, files, and assessment items
                node_changed = node.assessment_items.count() != copied_node.assessment_items.count() or \
                               node.files.count() != copied_node.files.count() or \
                               node.tags.count() != copied_node.tags.count() or \
                               any(filter(lambda f: getattr(node, f, None) != getattr(copied_node, f, None), fields_to_check)) or \
                               node.tags.exclude(tag_name__in=copied_node.tags.values_list('tag_name', flat=True)).exists() or \
                               node.files.exclude(checksum__in=copied_node.files.values_list('checksum', flat=True)).exists() or \
                               node.assessment_items.exclude(assessment_id__in=copied_node.assessment_items.values_list('assessment_id', flat=True)).exists()

                # Check individual assessment items
                if not node_changed and node.kind_id == content_kinds.EXERCISE:
                    for ai in node.assessment_items.all():
                        source_ai = copied_node.assessment_items.filter(assessment_id=ai.assessment_id).first()
                        if source_ai:
                            node_changed = node_changed or any(filter(lambda f: getattr(ai, f, None) != getattr(source_ai, f, None), assessment_fields_to_check))
                            if node_changed:
                                break

                if node_changed:
                    original.append(copied_node)
                    changed.append(node)

        serialized_original = JSONRenderer().render(SimplifiedContentNodeSerializer(original, many=True).data)
        serialized_changed = JSONRenderer().render(SimplifiedContentNodeSerializer(changed, many=True).data)

        return HttpResponse(json.dumps({
            "original" : serialized_original,
            "changed" : serialized_changed,
        }))


def create_new_node(request):
    if request.method == 'POST':
        data = json.loads(request.body)
        license = License.objects.filter(license_name=data.get('license_name')).first()  # Use filter/first in case preference hasn't been set
        license_id = license.pk if license else settings.DEFAULT_LICENSE
        new_node = ContentNode.objects.create(kind_id=data.get('kind'), title=data.get('title'), author=data.get('author'), copyright_holder=data.get('copyright_holder'), license_id=license_id, license_description=data.get('license_description'))
        return HttpResponse(JSONRenderer().render(ContentNodeEditSerializer(new_node).data))

def get_prerequisites(request):
    if request.method == 'POST':
        data = json.loads(request.body)
        nodes = ContentNode.objects.prefetch_related('prerequisite').filter(pk__in=data['nodes'])

        prerequisite_mapping = {}
        postrequisite_mapping = {}
        prerequisite_tree_nodes = []

        for n in nodes:
            prereqs, prereqmapping = n.get_prerequisites()
            if data.get('get_postrequisites'):
                postreqs, postreqmapping = n.get_postrequisites()
                postrequisite_mapping.update(postreqmapping)
                prerequisite_mapping.update(prereqmapping)
                prerequisite_tree_nodes += prereqs + postreqs + [n]
            else:
                prerequisite_mapping.update({n.pk: prereqmapping})
                prerequisite_tree_nodes += prereqs + [n]

        return HttpResponse(json.dumps({
            "prerequisite_mapping": prerequisite_mapping,
            "postrequisite_mapping": postrequisite_mapping,
            "prerequisite_tree_nodes" : JSONRenderer().render(SimplifiedContentNodeSerializer(prerequisite_tree_nodes, many=True).data),
        }))

def get_total_size(request):
    if request.method == 'POST':
        data = json.loads(request.body)
        sizes = ContentNode.objects.prefetch_related('assessment_items').prefetch_related('files').prefetch_related('children')\
                           .filter(id__in=data).get_descendants(include_self=True)\
                           .values('files__checksum', 'assessment_items__files__checksum', 'files__file_size', 'assessment_items__files__file_size')\
                           .distinct().aggregate(resource_size=Sum('files__file_size'), assessment_size=Sum('assessment_items__files__file_size'))

        return HttpResponse(json.dumps({'success': True, 'size': (sizes['resource_size'] or 0) + (sizes['assessment_size'] or 0)}))


def get_nodes_by_ids(request):
    if request.method == 'POST':
        nodes = ContentNode.objects.prefetch_related('children').prefetch_related('files')\
                           .prefetch_related('assessment_items').prefetch_related('tags').filter(pk__in=json.loads(request.body))\
                           .defer('node_id', 'original_source_node_id', 'source_node_id', 'content_id', 'original_channel_id', 'source_channel_id', 'source_id', 'source_domain', 'created', 'modified')
        return HttpResponse(JSONRenderer().render(ContentNodeSerializer(nodes, many=True).data))


def get_nodes_by_ids_simplified(request):
    if request.method == 'POST':
        nodes = ContentNode.objects.prefetch_related('children').filter(pk__in=json.loads(request.body))
        return HttpResponse(JSONRenderer().render(SimplifiedContentNodeSerializer(nodes, many=True).data))


def get_nodes_by_ids_complete(request):
    if request.method == 'POST':
        nodes = ContentNode.objects.prefetch_related('children').prefetch_related('files')\
                           .prefetch_related('assessment_items').prefetch_related('tags').filter(pk__in=json.loads(request.body))
        return HttpResponse(JSONRenderer().render(ContentNodeEditSerializer(nodes, many=True).data))

<<<<<<< HEAD
@authentication_classes((TokenAuthentication, SessionAuthentication, BasicAuthentication))
=======
@authentication_classes((TokenAuthentication, SessionAuthentication))
>>>>>>> ec73852a
@permission_classes((IsAuthenticated,))
def duplicate_nodes(request):
    logging.debug("Entering the copy_node endpoint")

    if request.method != 'POST':
        return HttpResponseBadRequest("Only POST requests are allowed on this endpoint.")
    else:
        data = json.loads(request.body)

        try:
            nodes = data["nodes"]
            sort_order = data.get("sort_order") or 1
            channel_id = data["channel_id"]
            new_nodes = []
            target_parent = ContentNode.objects.get(pk=data["target_parent"])
            channel = target_parent.get_channel()
            request.user.can_edit(channel and channel.pk)

            nodes_being_copied = []
            for node_data in nodes:
                nodes_being_copied.append(ContentNode.objects.get(pk=node_data['id']))
            record_node_duplication_stats(nodes_being_copied, ContentNode.objects.get(pk=target_parent),
                                          Channel.objects.get(pk=channel_id))

            with transaction.atomic():
                with ContentNode.objects.disable_mptt_updates():
                    for node_data in nodes:
                        new_node = _duplicate_node_bulk(node_data['id'], sort_order=sort_order, parent=target_parent, channel_id=channel_id)
                        new_nodes.append(new_node.pk)
                        sort_order += 1

        except KeyError:
            raise ObjectDoesNotExist("Missing attribute from data: {}".format(data))

        serialized = ContentNodeSerializer(ContentNode.objects.filter(pk__in=new_nodes), many=True).data
        return HttpResponse(JSONRenderer().render(serialized))


def _duplicate_node_bulk(node, sort_order=None, parent=None, channel_id=None):
    if isinstance(node, int) or isinstance(node, basestring):
        node = ContentNode.objects.get(pk=node)

    # keep track of the in-memory models so that we can bulk-create them at the end (for efficiency)
    to_create = {
        "nodes": [],
        "node_files": [],
        "assessment_files": [],
        "assessments": [],
    }

    # perform the actual recursive node cloning
    new_node = _duplicate_node_bulk_recursive(node=node, sort_order=sort_order, parent=parent, channel_id=channel_id, to_create=to_create)

    # create nodes, one level at a time, starting from the top of the tree (so that we have IDs to pass as "parent" for next level down)
    for node_level in to_create["nodes"]:
        for node in node_level:
            node.parent_id = node.parent.id
        ContentNode.objects.bulk_create(node_level)
        for node in node_level:
            for tag in node._meta.tags_to_add:
                node.tags.add(tag)

    # rebuild MPTT tree for this channel (since we're inside "disable_mptt_updates", and bulk_create doesn't trigger rebuild signals anyway)
    ContentNode.objects.partial_rebuild(to_create["nodes"][0][0].tree_id)

    ai_node_ids = []

    # create each of the assessment items
    for a in to_create["assessments"]:
        a.contentnode_id = a.contentnode.id
        ai_node_ids.append(a.contentnode_id)
    AssessmentItem.objects.bulk_create(to_create["assessments"])

    # build up a mapping of contentnode/assessment_id onto assessment item IDs, so we can point files to them correctly after
    aid_mapping = {}
    for a in AssessmentItem.objects.filter(contentnode_id__in=ai_node_ids):
        aid_mapping[a.contentnode_id + ":" + a.assessment_id] = a.id

    # create the file objects, for both nodes and assessment items
    for f in to_create["node_files"]:
        f.contentnode_id = f.contentnode.id
    for f in to_create["assessment_files"]:
        f.assessment_item_id = aid_mapping[f.assessment_item.contentnode_id + ":" + f.assessment_item.assessment_id]
    File.objects.bulk_create(to_create["node_files"] + to_create["assessment_files"])

    return new_node


def _duplicate_node_bulk_recursive(node, sort_order, parent, channel_id, to_create, level=0):

    if isinstance(node, int) or isinstance(node, basestring):
        node = ContentNode.objects.get(pk=node)

    if isinstance(parent, int) or isinstance(parent, basestring):
        parent = ContentNode.objects.get(pk=parent)

    # clone the model (in-memory) and update the fields on the cloned model
    new_node = copy.copy(node)
    new_node.id = None
    new_node.tree_id = parent.tree_id
    new_node.parent = parent
    new_node.sort_order = sort_order or node.sort_order
    new_node.changed = True
    new_node.cloned_source = node
    new_node.source_channel_id = node.get_channel().id if node.get_channel() else None
    new_node.node_id = uuid.uuid4().hex
    new_node.source_node_id = node.node_id

    # There might be some legacy nodes that don't have these, so ensure they are added
    if not new_node.original_channel_id or not new_node.original_source_node_id:
        original_node = node.get_original_node()
        original_channel = original_node.get_channel()
        new_node.original_channel_id = original_channel.id if original_channel else None
        new_node.original_source_node_id = original_node.node_id

    # store the new unsaved model in a list, at the appropriate level, for later creation
    while len(to_create["nodes"]) <= level:
        to_create["nodes"].append([])
    to_create["nodes"][level].append(new_node)

    # find or create any tags that are needed, and store them under _meta on the node so we can add them to it later
    new_node._meta.tags_to_add = []
    for tag in node.tags.all():
        new_tag, is_new = ContentTag.objects.get_or_create(
            tag_name=tag.tag_name,
            channel_id=channel_id,
        )
        new_node._meta.tags_to_add.append(new_tag)

    # clone the file objects for later saving
    for fobj in node.files.all():
        f = duplicate_file(fobj, node=new_node, save=False)
        to_create["node_files"].append(f)

    # copy assessment item objects, and associated files
    for aiobj in node.assessment_items.prefetch_related("files").all():
        aiobj_copy = copy.copy(aiobj)
        aiobj_copy.id = None
        aiobj_copy.contentnode = new_node
        to_create["assessments"].append(aiobj_copy)
        for fobj in aiobj.files.all():
            f = duplicate_file(fobj, assessment_item=aiobj_copy, save=False)
            to_create["assessment_files"].append(f)

    # recurse down the tree and clone the children
    for child in node.children.all():
        _duplicate_node_bulk_recursive(node=child, sort_order=None, parent=new_node, channel_id=channel_id, to_create=to_create, level=level + 1)

    return new_node

<<<<<<< HEAD
@authentication_classes((TokenAuthentication, SessionAuthentication, BasicAuthentication))
=======
@authentication_classes((TokenAuthentication, SessionAuthentication))
>>>>>>> ec73852a
@permission_classes((IsAuthenticated,))
def move_nodes(request):
    logging.debug("Entering the move_nodes endpoint")

    if request.method != 'POST':
        return HttpResponseBadRequest("Only POST requests are allowed on this endpoint.")
    else:
        data = json.loads(request.body)

        try:
            nodes = data["nodes"]
            target_parent = ContentNode.objects.get(pk=data["target_parent"])
            channel_id = data["channel_id"]
            min_order = data.get("min_order") or 0
            max_order = data.get("max_order") or min_order + len(nodes)

            channel = target_parent.get_channel()
            request.user.can_edit(channel and channel.pk)

        except KeyError:
            return ObjectDoesNotExist("Missing attribute from data: {}".format(data))

        all_ids = []
        with transaction.atomic():
            with ContentNode.objects.delay_mptt_updates():
                for n in nodes:
                    min_order = min_order + float(max_order - min_order) / 2
                    node = ContentNode.objects.get(pk=n['id'])
                    _move_node(node, parent=target_parent, sort_order=min_order, channel_id=channel_id)
                    all_ids.append(n['id'])

        serialized = ContentNodeSerializer(ContentNode.objects.filter(pk__in=all_ids), many=True).data
        return HttpResponse(JSONRenderer().render(serialized))


def _move_node(node, parent=None, sort_order=None, channel_id=None):
    node.parent = parent or node.parent
    node.sort_order = sort_order or node.sort_order
    node.changed = True
    descendants = node.get_descendants(include_self=True)
    node.save()

    for tag in ContentTag.objects.filter(tagged_content__in=descendants).distinct():
        # If moving from another channel
        if tag.channel_id != channel_id:
            t, is_new = ContentTag.objects.get_or_create(tag_name=tag.tag_name, channel_id=channel_id)

            # Set descendants with this tag to correct tag
            for n in descendants.filter(tags=tag):
                n.tags.remove(tag)
                n.tags.add(t)

    return node

<<<<<<< HEAD
@authentication_classes((TokenAuthentication, SessionAuthentication, BasicAuthentication))
=======
@authentication_classes((TokenAuthentication, SessionAuthentication))
>>>>>>> ec73852a
@permission_classes((IsAuthenticated,))
def sync_nodes(request):
    logging.debug("Entering the sync_nodes endpoint")

    if request.method != 'POST':
        return HttpResponseBadRequest("Only POST requests are allowed on this endpoint.")
    else:
        data = json.loads(request.body)

        try:
            nodes = data["nodes"]
            channel_id = data['channel_id']

        except KeyError:
            return ObjectDoesNotExist("Missing attribute from data: {}".format(data))

        all_nodes = []
        with transaction.atomic(), ContentNode.objects.delay_mptt_updates():
            for n in nodes:
                node, _ = _sync_node(ContentNode.objects.get(pk=n), channel_id, sync_attributes=True, sync_tags=True, sync_files=True, sync_assessment_items=True)
                if node.changed:
                    node.save()
                all_nodes.append(node)
        return HttpResponse(JSONRenderer().render(ContentNodeSerializer(all_nodes, many=True).data))


def _sync_node(node, channel_id, sync_attributes=False, sync_tags=False, sync_files=False, sync_assessment_items=False, sync_sort_order=False):
    parents_to_check = []
    original_node = node.get_original_node()
    if original_node.node_id != node.node_id: # Only update if node is not original
        logging.info("----- Syncing: {} from {}".format(node.title.encode('utf-8'), original_node.get_channel().name.encode('utf-8')))
        if sync_attributes: # Sync node metadata
            sync_node_data(node, original_node)
        if sync_tags: # Sync node tags
            sync_node_tags(node, original_node, channel_id)
        if sync_files: # Sync node files
            sync_node_files(node, original_node)
        if sync_assessment_items and node.kind_id == content_kinds.EXERCISE: # Sync node exercises
            sync_node_assessment_items(node, original_node)
        if sync_sort_order: # Sync node sort order
            node.sort_order = original_node.sort_order
            if node.parent not in parents_to_check:
                parents_to_check.append(node.parent)
    return node, parents_to_check

<<<<<<< HEAD
@authentication_classes((TokenAuthentication, SessionAuthentication, BasicAuthentication))
=======
@authentication_classes((TokenAuthentication, SessionAuthentication))
>>>>>>> ec73852a
@permission_classes((IsAuthenticated,))
def sync_channel_endpoint(request):
    logging.debug("Entering the sync_nodes endpoint")

    if request.method != 'POST':
        return HttpResponseBadRequest("Only POST requests are allowed on this endpoint.")
    else:
        data = json.loads(request.body)

        try:
            nodes = sync_channel(
                Channel.objects.get(pk=data['channel_id']),
                sync_attributes=data.get('attributes'),
                sync_tags=data.get('tags'),
                sync_files=data.get('files'),
                sync_assessment_items=data.get('assessment_items'),
                sync_sort_order=data.get('sort'),
            )

            return HttpResponse(JSONRenderer().render(ContentNodeSerializer(nodes, many=True).data))
        except KeyError:
            return ObjectDoesNotExist("Missing attribute from data: {}".format(data))

def sync_channel(channel, sync_attributes=False, sync_tags=False, sync_files=False, sync_assessment_items=False, sync_sort_order=False):
    all_nodes = []
    parents_to_check = [] # Keep track of parents to make resorting easier

    with transaction.atomic():
        with ContentNode.objects.delay_mptt_updates():
            logging.info("Syncing nodes for channel {} (id:{})".format(channel.name, channel.pk))
            for node in channel.main_tree.get_descendants():
                node, parents = _sync_node(node, channel.pk,
                    sync_attributes=sync_attributes,
                    sync_tags=sync_tags,
                    sync_files=sync_files,
                    sync_assessment_items=sync_assessment_items,
                    sync_sort_order=sync_sort_order,
                )
                parents_to_check += parents
                all_nodes.append(node)
            # Avoid cases where sort order might have overlapped
            for parent in parents_to_check:
                sort_order = 1
                for child in parent.children.all().order_by('sort_order', 'title'):
                    child.sort_order = sort_order
                    child.save()
                    sort_order += 1

    return all_nodes


def sync_node_data(node, original):
    node.title = original.title
    node.description = original.description
    node.license = original.license
    node.copyright_holder = original.copyright_holder
    node.changed = True
    node.author = original.author
    node.extra_fields = original.extra_fields

def sync_node_tags(node, original, channel_id):
    # Remove tags that aren't in original
    for tag in node.tags.exclude(tag_name__in=original.tags.values_list('tag_name', flat=True)):
        node.tags.remove(tag)
        node.changed = True
    # Add tags that are in original
    for tag in original.tags.exclude(tag_name__in=node.tags.values_list('tag_name', flat=True)):
        new_tag, is_new = ContentTag.objects.get_or_create(
            tag_name=tag.tag_name,
            channel_id=channel_id,
        )
        node.tags.add(new_tag)
        node.changed = True

def sync_node_files(node, original):
    # Delete files that aren't in original
    node.files.exclude(checksum__in=original.files.values_list('checksum', flat=True)).delete()
    # Add files that are in original
    for f in original.files.all():
        # Remove any files that are already attached to node
        original_file = node.files.filter(preset_id=f.preset_id).first()
        if original_file:
            if original_file.checksum == f.checksum: # No need to copy file- nothing has changed
                continue
            original_file.delete()
            node.changed = True
        fcopy = copy.copy(f)
        fcopy.id = None
        fcopy.contentnode = node
        fcopy.save()
        node.changed = True


def sync_node_assessment_items(node, original):
    node.extra_fields = original.extra_fields
    node.changed = True
    # Clear assessment items on node
    node.assessment_items.all().delete()
    # Add assessment items onto node
    for ai in original.assessment_items.all():
        ai_copy = copy.copy(ai)
        ai_copy.id = None
        ai_copy.contentnode = node
        ai_copy.save()
        for f in ai.files.all():
            f_copy = copy.copy(f)
            f_copy.id = None
            f_copy.assessment_item = ai_copy
            f_copy.save()<|MERGE_RESOLUTION|>--- conflicted
+++ resolved
@@ -147,11 +147,7 @@
                            .prefetch_related('assessment_items').prefetch_related('tags').filter(pk__in=json.loads(request.body))
         return HttpResponse(JSONRenderer().render(ContentNodeEditSerializer(nodes, many=True).data))
 
-<<<<<<< HEAD
-@authentication_classes((TokenAuthentication, SessionAuthentication, BasicAuthentication))
-=======
 @authentication_classes((TokenAuthentication, SessionAuthentication))
->>>>>>> ec73852a
 @permission_classes((IsAuthenticated,))
 def duplicate_nodes(request):
     logging.debug("Entering the copy_node endpoint")
@@ -302,11 +298,8 @@
 
     return new_node
 
-<<<<<<< HEAD
-@authentication_classes((TokenAuthentication, SessionAuthentication, BasicAuthentication))
-=======
+
 @authentication_classes((TokenAuthentication, SessionAuthentication))
->>>>>>> ec73852a
 @permission_classes((IsAuthenticated,))
 def move_nodes(request):
     logging.debug("Entering the move_nodes endpoint")
@@ -361,11 +354,7 @@
 
     return node
 
-<<<<<<< HEAD
-@authentication_classes((TokenAuthentication, SessionAuthentication, BasicAuthentication))
-=======
 @authentication_classes((TokenAuthentication, SessionAuthentication))
->>>>>>> ec73852a
 @permission_classes((IsAuthenticated,))
 def sync_nodes(request):
     logging.debug("Entering the sync_nodes endpoint")
@@ -411,11 +400,8 @@
                 parents_to_check.append(node.parent)
     return node, parents_to_check
 
-<<<<<<< HEAD
-@authentication_classes((TokenAuthentication, SessionAuthentication, BasicAuthentication))
-=======
+
 @authentication_classes((TokenAuthentication, SessionAuthentication))
->>>>>>> ec73852a
 @permission_classes((IsAuthenticated,))
 def sync_channel_endpoint(request):
     logging.debug("Entering the sync_nodes endpoint")

"""
Django settings for contentcuration project.

Generated by 'django-admin startproject' using Django 1.8.1.

For more information on this file, see
https://docs.djangoproject.com/en/1.8/topics/settings/

For the full list of settings and their values, see
https://docs.djangoproject.com/en/1.8/ref/settings/
"""

# Build paths inside the project like this: os.path.join(BASE_DIR, ...)
import os
import re
import logging
import pycountry


logging.getLogger("newrelic").setLevel(logging.CRITICAL)
BASE_DIR = os.path.dirname(os.path.dirname(os.path.abspath(__file__)))

STORAGE_ROOT = "storage"
DB_ROOT = "databases"

<<<<<<< HEAD
STATIC_ROOT = os.path.join(BASE_DIR, "static")
=======
STATIC_ROOT = os.getenv("STATICFILES_DIR") or os.path.join(BASE_DIR, "static")
DB_ROOT = os.path.join(BASE_DIR, "databases")
>>>>>>> 0719a399

PERMISSION_TEMPLATE_ROOT = os.path.join(BASE_DIR, "contentcuration", "templates", "permissions")

# Quick-start development settings - unsuitable for production
# See https://docs.djangoproject.com/en/1.8/howto/deployment/checklist/

# SECURITY WARNING: keep the secret key used in production secret!
SECRET_KEY = '_s0k@&o%m6bzg7s(0p(w6z5xbo%vy%mj+xx(w3mhs=f0ve0+h2'  # TODO(aron): generate secret key, secretly!

# SECURITY WARNING: don't run with debug turned on in production!
# DEBUG = True

ALLOWED_HOSTS = ["*"]  # In production, we serve through a file socket, so this is OK.


# Application definition

INSTALLED_APPS = (
    'contentcuration',
    'django.contrib.admin',
    'django.contrib.auth',
    'django.contrib.contenttypes',
    'django.contrib.sessions',
    'django.contrib.messages',
    'django.contrib.sites',
    'django.contrib.staticfiles',
    'rest_framework',
    'django_js_reverse',
    'kolibri_content',
    'email_extras',
    'le_utils',
    'rest_framework.authtoken',
    'search',
    'storages'
)

SESSION_ENGINE = "django.contrib.sessions.backends.cached_db"

MIDDLEWARE_CLASSES = (
    # 'django.middleware.cache.UpdateCacheMiddleware',
    'django.contrib.sessions.middleware.SessionMiddleware',
    'django.middleware.locale.LocaleMiddleware',
    'django.middleware.common.CommonMiddleware',
    'django.middleware.common.BrokenLinkEmailsMiddleware',
    'django.middleware.csrf.CsrfViewMiddleware',
    'django.contrib.auth.middleware.AuthenticationMiddleware',
    'django.contrib.auth.middleware.SessionAuthenticationMiddleware',
    'django.contrib.messages.middleware.MessageMiddleware',
    'django.middleware.clickjacking.XFrameOptionsMiddleware',
    'django.middleware.security.SecurityMiddleware',
    # 'django.middleware.cache.FetchFromCacheMiddleware',
)

if os.getenv("GCLOUD_ERROR_REPORTING"):
    MIDDLEWARE_CLASSES = (
        "contentcuration.middleware.error_reporting.ErrorReportingMiddleware",
    ) + MIDDLEWARE_CLASSES

SUPPORTED_BROWSERS = [
    'Chrome',
    'Firefox',
    'Safari',
]

REST_FRAMEWORK = {
    'DEFAULT_PERMISSION_CLASSES': (
        'rest_framework.permissions.IsAuthenticated',
        'contentcuration.permissions.CustomPermission',
    ),
    'DEFAULT_AUTHENTICATION_CLASSES': (
        'rest_framework.authentication.SessionAuthentication',
        # 'rest_framework.authentication.BasicAuthentication',
        'rest_framework.authentication.TokenAuthentication',
    )
}

ROOT_URLCONF = 'contentcuration.urls'

TEMPLATES = [
    {
        'BACKEND': 'django.template.backends.django.DjangoTemplates',
        'DIRS': ['/templates/'],
        'APP_DIRS': True,
        'OPTIONS': {
            'context_processors': [
                'django.template.context_processors.debug',
                'django.template.context_processors.request',
                'django.contrib.auth.context_processors.auth',
                'django.contrib.messages.context_processors.messages',
            ],
        },
    },
]

WSGI_APPLICATION = 'contentcuration.wsgi.application'


# Database
# https://docs.djangoproject.com/en/1.8/ref/settings/#databases

DATABASES = {
    'default': {
        'ENGINE': 'django.db.backends.postgresql_psycopg2',  # Add 'postgresql_psycopg2', 'mysql', 'sqlite3' or 'oracle'.
<<<<<<< HEAD
        'NAME': 'gonano',                      # Or path to database file if using sqlite3.
=======
        'NAME': os.getenv("DATA_DB_NAME") or 'gonano',  #  Or path to database file if using sqlite3.
>>>>>>> 0719a399
        # The following settings are not used with sqlite3:

        # For dev purposes only
        'USER': os.getenv('DATA_DB_USER') or 'learningequality',
        'PASSWORD': os.getenv('DATA_DB_PASS') or 'kolibri',
        'HOST': os.getenv('DATA_DB_HOST') or 'localhost',      # Empty for localhost through domain sockets or '127.0.0.1' for localhost through TCP.
        'PORT': '',                      # Set to empty string for default.
    },
}


DATABASE_ROUTERS = [
    "kolibri_content.router.ContentDBRouter",
]

# LOGGING = {
#     'version': 1,
#     'disable_existing_loggers': False,
#     'handlers': {
#         'file': {
#             'level': 'DEBUG',
#             'class': 'logging.FileHandler',
#             'filename': '/django.log',
#         },
#     },
#     'loggers': {
#         'django': {
#             'handlers': ['file'],
#             'level': 'DEBUG',
#             'propagate': True,
#         },
#     },
# }

# Internationalization
# https://docs.djangoproject.com/en/1.8/topics/i18n/

LANGUAGE_CODE = 'en'

TIME_ZONE = 'UTC'

USE_I18N = True

USE_L10N = True

USE_TZ = True

LOCALE_PATHS = (
    os.path.join(BASE_DIR, 'locale'),
    pycountry.LOCALES_DIR,
)

ugettext = lambda s: s
LANGUAGES = (
    ('en', ugettext('English')),
    ('es', ugettext('Spanish')),
    ('es-mx', ugettext('Spanish - Mexico')),
    ('ar', ugettext('Arabic')),
    ('en-PT', ugettext('English - Pirate')),
)


# Static files (CSS, JavaScript, Images)
# https://docs.djangoproject.com/en/1.8/howto/static-files/

STATIC_URL = '/static/'

STORAGE_URL = '/content/storage/'

CONTENT_DATABASE_URL = '/content/databases/'

LOGIN_REDIRECT_URL = '/channels/'

AUTH_USER_MODEL = 'contentcuration.User'

ACCOUNT_ACTIVATION_DAYS = 7
REGISTRATION_OPEN = True
SITE_ID = 1

# EMAIL_HOST = 'localhost'
# EMAIL_PORT = 8000
# EMAIL_HOST_USER = ''
# EMAIL_HOST_PASSWORD = ''
# EMAIL_USE_TLS = False
# EMAIL_BACKEND = 'django_mailgun.MailgunBackend'
# MAILGUN_ACCESS_KEY = 'ACCESS-KEY'
# MAILGUN_SERVER_NAME = 'SERVER-NAME'

SPACE_REQUEST_EMAIL = 'content@learningequality.org'
REGISTRATION_INFORMATION_EMAIL = 'content@learningequality.org'
HELP_EMAIL = 'content@learningequality.org'
DEFAULT_FROM_EMAIL = 'Kolibri Studio <noreply@learningequality.org>'
DEFAULT_LICENSE = 1

SERVER_EMAIL = 'curation-errors@learningequality.org'
ADMINS = [('Errors', SERVER_EMAIL)]

DEFAULT_TITLE = "Kolibri Studio"

IGNORABLE_404_URLS = [
    re.compile(r'\.(php|cgi)$'),
    re.compile(r'^/phpmyadmin/'),
    re.compile(r'^/apple-touch-icon.*\.png$'),
    re.compile(r'^/favicon\.ico$'),
    re.compile(r'^/robots\.txt$'),
]

# CELERY CONFIGURATIONS
BROKER_URL = 'redis://localhost:6379'
CELERY_RESULT_BACKEND = 'redis://localhost:6379'
BROKER_URL = "redis://:{password}@{endpoint}:/{db}".format(
    password=os.getenv("CELERY_REDIS_PASSWORD") or "",
    endpoint=os.getenv("CELERY_BROKER_ENDPOINT") or "localhost:6379",
    db=os.getenv("CELERY_REDIS_DB") or "0"
)
CELERY_RESULT_BACKEND = "redis://:{password}@{endpoint}:/{db}".format(
    password=os.getenv("CELERY_REDIS_PASSWORD") or "",
    endpoint=os.getenv("CELERY_RESULT_BACKEND_ENDPOINT") or "localhost:6379",
    db=os.getenv("CELERY_REDIS_DB") or "0"
) or CELERY_RESULT_BACKEND
CELERY_TIMEZONE = os.getenv("CELERY_TIMEZONE") or CELERY_TIMEZONE
CELERY_ACCEPT_CONTENT = ['application/json']
CELERY_TASK_SERIALIZER = 'json'
CELERY_RESULT_SERIALIZER = 'json'
CELERY_TIMEZONE = 'Africa/Nairobi'

<<<<<<< HEAD
# CLOUD STORAGE SETTINGS
DEFAULT_FILE_STORAGE = 'storages.backends.s3boto3.S3Boto3Storage'
AWS_ACCESS_KEY_ID = "development"
AWS_SECRET_ACCESS_KEY = "development"
AWS_STORAGE_BUCKET_NAME = 'kolibri-studio-storage'
AWS_S3_ENDPOINT_URL = "http://localhost:9000"
AWS_AUTO_CREATE_BUCKET = True
=======
# GOOGLE CLOUD STORAGE SETTINGS
DEFAULT_FILE_STORAGE = 'storages.backends.s3boto3.S3Boto3Storage'
GS_BUCKET_NAME = 'kolibri-studio-content'
GS_PROJECT_ID = 'nanobox-194019'
GS_CRENDENTIALS = '/app/nanobox-2e573771bb80.json'
>>>>>>> 0719a399
<|MERGE_RESOLUTION|>--- conflicted
+++ resolved
@@ -23,12 +23,8 @@
 STORAGE_ROOT = "storage"
 DB_ROOT = "databases"
 
-<<<<<<< HEAD
-STATIC_ROOT = os.path.join(BASE_DIR, "static")
-=======
 STATIC_ROOT = os.getenv("STATICFILES_DIR") or os.path.join(BASE_DIR, "static")
 DB_ROOT = os.path.join(BASE_DIR, "databases")
->>>>>>> 0719a399
 
 PERMISSION_TEMPLATE_ROOT = os.path.join(BASE_DIR, "contentcuration", "templates", "permissions")
 
@@ -132,11 +128,7 @@
 DATABASES = {
     'default': {
         'ENGINE': 'django.db.backends.postgresql_psycopg2',  # Add 'postgresql_psycopg2', 'mysql', 'sqlite3' or 'oracle'.
-<<<<<<< HEAD
-        'NAME': 'gonano',                      # Or path to database file if using sqlite3.
-=======
         'NAME': os.getenv("DATA_DB_NAME") or 'gonano',  #  Or path to database file if using sqlite3.
->>>>>>> 0719a399
         # The following settings are not used with sqlite3:
 
         # For dev purposes only
@@ -263,18 +255,10 @@
 CELERY_RESULT_SERIALIZER = 'json'
 CELERY_TIMEZONE = 'Africa/Nairobi'
 
-<<<<<<< HEAD
 # CLOUD STORAGE SETTINGS
 DEFAULT_FILE_STORAGE = 'storages.backends.s3boto3.S3Boto3Storage'
 AWS_ACCESS_KEY_ID = "development"
 AWS_SECRET_ACCESS_KEY = "development"
 AWS_STORAGE_BUCKET_NAME = 'kolibri-studio-storage'
 AWS_S3_ENDPOINT_URL = "http://localhost:9000"
-AWS_AUTO_CREATE_BUCKET = True
-=======
-# GOOGLE CLOUD STORAGE SETTINGS
-DEFAULT_FILE_STORAGE = 'storages.backends.s3boto3.S3Boto3Storage'
-GS_BUCKET_NAME = 'kolibri-studio-content'
-GS_PROJECT_ID = 'nanobox-194019'
-GS_CRENDENTIALS = '/app/nanobox-2e573771bb80.json'
->>>>>>> 0719a399
+AWS_AUTO_CREATE_BUCKET = True
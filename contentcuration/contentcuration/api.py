--- conflicted
+++ resolved
@@ -131,30 +131,6 @@
     to_return = list(set(file_list) - set(in_db_list))
     return to_return
 
-<<<<<<< HEAD
-def api_file_create(file_object, filename, source_url):
-    print "CALLED"
-    hashed_name = os.path.splitext(file_object._name)[1].split(".")
-    ext = hashed_name[-1]
-    created = models.File.objects.filter(checksum=hashed_name[-2]).exists()
-    size = file_object._size
-    file_format = models.FileFormat.objects.get(extension=ext)
-    file_obj = models.File.objects.create(file_on_disk=file_object, file_format=file_format, original_filename=filename, file_size=size, source_url=source_url)
-    file_obj.save()
-
-    return {
-        'hash' : file_obj.checksum + '.' + ext,
-        'file_id': file_obj.pk,
-        'created':created
-    }
-
-""" CHANNEL CREATE FUNCTIONS """
-def api_create_channel(channel_data, content_data):
-        channel = create_channel(channel_data) # Set up initial channel
-        root_node = init_staging_tree(channel) # Set up initial staging tree
-        convert_data_to_nodes(content_data, root_node) # converts dict to django models
-        with transaction.atomic():
-=======
 
 """ CHANNEL CREATE FUNCTIONS """
 def api_create_channel(channel_data, content_data, file_data):
@@ -162,17 +138,10 @@
         root_node = init_staging_tree(channel) # Set up initial staging tree
         with transaction.atomic():
             convert_data_to_nodes(content_data, root_node, file_data) # converts dict to django models
->>>>>>> c3e8d5f2
             update_channel(channel, root_node)
         return channel # Return new channel
 
 def create_channel(channel_data):
-<<<<<<< HEAD
-    name = channel_data['name']
-    description = channel_data['description']
-    thumbnail = channel_data['thumbnail']
-    return models.Channel.objects.create(name=name, description=description, thumbnail=thumbnail)
-=======
     channel = models.Channel.objects.get_or_create(id=channel_data['id'])[0]
     channel.name = channel_data['name']
     channel.description=channel_data['description']
@@ -180,7 +149,6 @@
     channel.deleted = False
     channel.save()
     return channel
->>>>>>> c3e8d5f2
 
 def init_staging_tree(channel):
     channel.staging_tree = models.ContentNode.objects.create(title=channel.name + " staging", kind_id="topic", sort_order=0)
@@ -188,46 +156,25 @@
     channel.save()
     return channel.staging_tree
 
-<<<<<<< HEAD
-def convert_data_to_nodes(content_data, parent_node):
-    for node_data in content_data:
-        new_node = create_node(node_data, parent_node)
-        if 'files' in node_data:
-            map_files_to_node(new_node, node_data['files'])
-        if 'children' in node_data:
-            convert_data_to_nodes(node_data['children'], new_node)
-=======
 def convert_data_to_nodes(content_data, parent_node, file_data):
     for node_data in content_data:
         new_node = create_node(node_data, parent_node)
         map_files_to_node(new_node, node_data['files'], file_data)
         convert_data_to_nodes(node_data['children'], new_node, file_data)
->>>>>>> c3e8d5f2
 
 def create_node(node_data, parent_node):
     title=node_data['title']
     node_id=node_data['id']
-<<<<<<< HEAD
-    description=node_data['description'] if 'description' in node_data else ""
-    author = node_data['author'] if 'author' in node_data else ""
-    license = None
-    license_name = node_data['license'] if 'license' in node_data else None
-=======
     description=node_data['description']
     author = node_data['author']
     kind = models.ContentKind.objects.get(kind=node_data['kind'])
     license = None
     license_name = node_data['license']
->>>>>>> c3e8d5f2
     if license_name is not None:
         try:
             license = models.License.objects.get(license_name__iexact=license_name)
         except ObjectDoesNotExist:
             raise ObjectDoesNotExist("Invalid license found")
-<<<<<<< HEAD
-    kind = models.ContentKind.objects.get(kind=node_data['kind'])
-=======
->>>>>>> c3e8d5f2
 
     return models.ContentNode.objects.create(
         title=title,
@@ -239,15 +186,6 @@
         parent = parent_node
     )
 
-<<<<<<< HEAD
-def map_files_to_node(node, data):
-    for f in data:
-        file_hash = f.split(".")
-        file_obj = models.File.objects.filter(checksum=file_hash[0], contentnode=None, file_format_id=file_hash[1]).first()
-        if file_obj is None:
-            raise ObjectDoesNotExist("File has not been created!")
-        file_obj.contentnode = node
-=======
 def map_files_to_node(node, data, file_data):
 
     for f in data:
@@ -264,7 +202,6 @@
             file_on_disk=DjFile(open(models.generate_file_on_disk_name(file_hash[0], f), 'rb')),
             preset=kind_preset,
         )
->>>>>>> c3e8d5f2
         file_obj.save()
 
 def update_channel(channel, root):

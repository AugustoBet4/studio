--- conflicted
+++ resolved
@@ -222,15 +222,6 @@
 		});
 	},
 	handle_move:function(target, moved, original_parents){
-<<<<<<< HEAD
-		// Recalculate counts
-		var reloadCollection = new Models.ContentNodeCollection();
-		reloadCollection.add(original_parents.models);
-		reloadCollection.add(moved.models);
-		this.reload_ancestors(reloadCollection, true);
-
-=======
->>>>>>> 2a1755b9
 		// Remove where nodes originally were
 		moved.forEach(function(node){ window.workspace_manager.remove(node.id)});
 
@@ -238,7 +229,8 @@
 		var content = window.workspace_manager.get(target.id);
 		if(content && content.list)
 			content.list.add_nodes(moved);
-<<<<<<< HEAD
+		// Recalculate counts
+		this.reload_ancestors(original_parents, true);
 	},
 	delete_items_permanently:function(message, list, callback){
 		message = (message!=null)? message: "Deleting...";
@@ -279,11 +271,6 @@
 				reject_load(error);
 			});
 		});
-=======
-
-		// Recalculate counts
-		this.reload_ancestors(original_parents, true);
->>>>>>> 2a1755b9
 	}
 });
 

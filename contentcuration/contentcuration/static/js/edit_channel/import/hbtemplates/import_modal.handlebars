--- conflicted
+++ resolved
@@ -1,10 +1,6 @@
 <div class="modal fade" id="importingmodalback"  tabindex="-1">
   <div class="modal-dialog">
-<<<<<<< HEAD
-    <div class="modal-content select_modal_content" id="import_modal_content">
-=======
-    <div class="modal-content modal-dialog-default" id="import_modal_content">
->>>>>>> e42085e1
+    <div class="modal-content select_modal_content modal-dialog-default" id="import_modal_content">
       <div class="modal-header">
       <button type="button" class="close" data-dismiss="modal" aria-label="Close"><span aria-hidden="true">&times;</span></button>
         <h4 class="modal-title">Import from Another Channel</h4>

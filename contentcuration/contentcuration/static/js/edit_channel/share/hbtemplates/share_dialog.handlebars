<div class="input-tab-control" tabindex="1" data-next="#share_invite_button"></div>
<div class="input-tab-control" tabindex="4" data-next="#share_email_address"></div>
<div id="share_area">
	<!-- <div class="pull-right" id="share_public_option">
		<h4>Access Options</h4>
		<p>
			<input type="radio" id="share_public_channel" name="share_option" {{#if channel.public}}checked{{/if}}>
			<label for="share_public_channel"><span class="glyphicon glyphicon-globe" aria-hidden="true"></span> Public <em>Anyone can import content from this channel</em></label>
		</p>
		<p>
			<input type="radio" id="share_organization_channel" name="share_option">
			<label for="share_organization_channel"><span class="glyphicon glyphicon-briefcase" aria-hidden="true"></span> Organization <em>Anyone from your organization can import from this channel</em></label>
		</p>
		<p>
			<input type="radio" id="share_private_channel" name="share_option" {{#unless channel.public}}checked{{/unless}}>
			<label for="share_private_channel"><span class="glyphicon glyphicon-lock" aria-hidden="true"></span> Private <em>Only people with editing permission can import content from this channel</em></label>
		</p>
	</div> -->
	<div id="editor_list_area">
		<h4>People who can access this channel</h4>
		<div id="share_email">
			<p id="share_error"></p>
<<<<<<< HEAD
			<input type="text" placeholder="Enter email address..." id="share_email_address" tabindex='2' autofocus>
			<input type="submit" class="action-button" value="Invite" id="share_invite_button" tabindex='3'>
=======
			<input type="text" placeholder="Enter email address..." id="share_email_address">
			<select id="share_mode">
				<option value="view">Can view</option>
				<option value="edit" selected>Can edit</option>
			</select>
			<input type="submit" class="action-button" value="Invite" id="share_invite_button">
>>>>>>> d2fae82e
		</div>
		<div id="editor_list_wrapper">
			<ul class="list-unstyled">
				<li id="share_item_{{user.id}}" class="share_list_item">
					<span class="editor_name truncate" title="{{user.first_name}} {{user.last_name}}">
						{{user.first_name}} {{user.last_name}}
					</span>
					<span class="editor_email">&nbsp;({{user.email}})</span>
					<div class="pull-right"><span class="pending_indicator"><strong>You</strong></span></div>
				</li>
			</ul>
			<div id="current_list_wrapper"><em>Loading editor list...</em></div>
			<div id="pending_list_wrapper"></div>
		</div>
	</div>
	<br/>
	<div id="share_bottom_container">
		<a class="action-text" data-dismiss="modal">
			<span>CLOSE</span>
		</a>
		<!-- <button class="action-button pull-right" id="share_content_submit">
			<span>SAVE</span>
		</button> -->
		<span id="share_change_indicator" class="pull-right">Changes Saved</span>
	</div>
</div><|MERGE_RESOLUTION|>--- conflicted
+++ resolved
@@ -20,17 +20,12 @@
 		<h4>People who can access this channel</h4>
 		<div id="share_email">
 			<p id="share_error"></p>
-<<<<<<< HEAD
 			<input type="text" placeholder="Enter email address..." id="share_email_address" tabindex='2' autofocus>
-			<input type="submit" class="action-button" value="Invite" id="share_invite_button" tabindex='3'>
-=======
-			<input type="text" placeholder="Enter email address..." id="share_email_address">
 			<select id="share_mode">
 				<option value="view">Can view</option>
 				<option value="edit" selected>Can edit</option>
 			</select>
-			<input type="submit" class="action-button" value="Invite" id="share_invite_button">
->>>>>>> d2fae82e
+			<input type="submit" class="action-button" value="Invite" id="share_invite_button" tabindex='3'>
 		</div>
 		<div id="editor_list_wrapper">
 			<ul class="list-unstyled">

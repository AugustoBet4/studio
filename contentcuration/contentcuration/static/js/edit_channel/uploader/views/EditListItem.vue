<template>

  <VListTile :style="{backgroundColor: backgroundColor}" @click.stop="setNode(index)">
    <VListTileAction>
      <VCheckbox
        color="primary"
        hide-details
        :inputValue="isSelected"
        @click.stop="toggleNode"
      />
    </VListTileAction>
    <VListTileAction
      v-if="node.changesStaged"
      :style="{color: $vuetify.theme.primary}"
      class="changed"
    >
      *
    </VListTileAction>
    <VListTileAction style="min-width:min-content;">
      <ContentNodeIcon :kind="node.kind" :showColor="false" />
    </VListTileAction>
    <VListTileContent>
      <VListTileTitle class="notranslate">
        {{ node.title }}
      </VListTileTitle>
      <VListTileSubTitle v-if="subtitleText">
        {{ subtitleText }}
      </VListTileSubTitle>
    </VListTileContent>
    <VSpacer />
    <VListTileAction class="status-indicator">
      <FileStatus :fileIDs="fileIDs">
        <slot name="default">
          <Icon v-if="!nodeIsValid" color="red" class="error-icon">
            error
          </Icon>
        </slot>
      </FileStatus>
    </VListTileAction>
    <VListTileAction v-if="removable">
      <VBtn
        icon
        small
        flat
        color="grey"
        class="remove-item"
        @click.stop="removeNode(index)"
      >
        <Icon>
          clear
        </Icon>
      </VBtn>
    </VListTileAction>
  </VListTile>

</template>

<script>

  import _ from 'underscore';
  import { mapActions, mapGetters, mapMutations, mapState } from 'vuex';
  import { modes } from '../constants';
<<<<<<< HEAD
  import ContentNodeIcon from 'edit_channel/sharedComponents/ContentNodeIcon.vue';
  import { fileSizeMixin, fileStatusMixin } from 'edit_channel/file_upload/mixins';
  import FileStatus from 'edit_channel/file_upload/views/FileStatus.vue';
=======
  import ContentNodeIcon from 'shared/views/ContentNodeIcon';
>>>>>>> 7a08eedb

  export default {
    name: 'EditListItem',
    components: {
      ContentNodeIcon,
      FileStatus,
    },
    mixins: [fileSizeMixin, fileStatusMixin],
    props: {
      index: {
        type: Number,
        required: true,
      },
      removable: {
        type: Boolean,
        default: false,
      },
    },
    computed: {
      ...mapGetters('edit_modal', ['getNode', 'invalidNodes']),
      ...mapState('edit_modal', ['mode', 'selectedIndices']),
      node() {
        return this.getNode(this.index);
      },
      isSelected() {
        return this.selectedIndices.includes(this.index);
      },
      nodeIsValid() {
        if (this.mode === modes.VIEW_ONLY) {
          return true;
        }

        return !this.invalidNodes({ ignoreNewNodes: true }).includes(this.index);
      },
      backgroundColor() {
        if (this.selectedIndices.length > 1 && this.isSelected) {
          return this.$vuetify.theme.primaryBackground;
        } else if (this.isSelected) {
          return this.$vuetify.theme.greyBackground;
        }
        return 'transparent';
      },
      fileIDs() {
        return _.pluck(this.node.files, 'id');
      },
      subtitleText() {
        if (this.node.kind === 'exercise') {
          return this.$tr('questionCount', { count: this.node.assessment_items.length });
        }
        return this.statusMessage(_.pluck(this.node.files, 'id'));
      },
    },
    methods: {
      ...mapMutations('edit_modal', {
        select: 'SELECT_NODE',
        deselect: 'DESELECT_NODE',
        setNode: 'SET_NODE',
      }),
      ...mapActions('edit_modal', ['removeNode']),
      toggleNode() {
        this.isSelected ? this.deselect(this.index) : this.select(this.index);
      },
    },
    $trs: {
      questionCount: '{count, plural,\n =1 {# Question}\n other {# Questions}}',
    },
  };

</script>

<style lang="less" scoped>

  @import '../../../../less/global-variables.less';

  .v-list__tile__action {
    min-width: 30px;
    &.changed {
      min-width: 15px;
      font-weight: bold;
    }
  }

  .selected {
    background-color: @gray-200;
  }

  .remove-item {
    display: none;
  }

  /deep/ .v-list__tile {
    height: max-content !important;
    min-height: 64px;
    padding: 5px 16px;
    &:hover .remove-item {
      display: block;
    }
    .v-list__tile__content {
      padding: 0 8px;
    }
    .v-list__tile__sub-title {
      white-space: unset;
    }
  }

  .error-icon {
    font-size: 14pt !important;
  }

  .status-indicator {
    min-width: max-content;
  }

</style><|MERGE_RESOLUTION|>--- conflicted
+++ resolved
@@ -1,21 +1,21 @@
 <template>
 
-  <VListTile :style="{backgroundColor: backgroundColor}" @click.stop="setNode(index)">
-    <VListTileAction>
+  <!-- Wait for node to load before listing -->
+  <VListTile
+    v-if="node"
+    :style="{backgroundColor}"
+    @click.stop="selected = [nodeId]"
+  >
+    <VListTileAction style="min-width:min-content;" @click.stop>
       <VCheckbox
+        v-model="selected"
         color="primary"
+        :value="nodeId"
         hide-details
-        :inputValue="isSelected"
-        @click.stop="toggleNode"
+        class="ma-0"
       />
     </VListTileAction>
-    <VListTileAction
-      v-if="node.changesStaged"
-      :style="{color: $vuetify.theme.primary}"
-      class="changed"
-    >
-      *
-    </VListTileAction>
+
     <VListTileAction style="min-width:min-content;">
       <ContentNodeIcon :kind="node.kind" :showColor="false" />
     </VListTileAction>
@@ -38,17 +38,8 @@
       </FileStatus>
     </VListTileAction>
     <VListTileAction v-if="removable">
-      <VBtn
-        icon
-        small
-        flat
-        color="grey"
-        class="remove-item"
-        @click.stop="removeNode(index)"
-      >
-        <Icon>
-          clear
-        </Icon>
+      <VBtn icon small flat class="remove-item" @click.stop="deleteContentNode(nodeId)">
+        <Icon>clear</Icon>
       </VBtn>
     </VListTileAction>
   </VListTile>
@@ -57,16 +48,11 @@
 
 <script>
 
-  import _ from 'underscore';
-  import { mapActions, mapGetters, mapMutations, mapState } from 'vuex';
-  import { modes } from '../constants';
-<<<<<<< HEAD
-  import ContentNodeIcon from 'edit_channel/sharedComponents/ContentNodeIcon.vue';
+  // import reject from 'lodash/reject';
+  import { mapActions, mapGetters } from 'vuex';
   import { fileSizeMixin, fileStatusMixin } from 'edit_channel/file_upload/mixins';
-  import FileStatus from 'edit_channel/file_upload/views/FileStatus.vue';
-=======
+  import FileStatus from 'frontend/channelEdit/views/files/FileStatus';
   import ContentNodeIcon from 'shared/views/ContentNodeIcon';
->>>>>>> 7a08eedb
 
   export default {
     name: 'EditListItem',
@@ -76,8 +62,12 @@
     },
     mixins: [fileSizeMixin, fileStatusMixin],
     props: {
-      index: {
-        type: Number,
+      value: {
+        type: Array,
+        default: () => [],
+      },
+      nodeId: {
+        type: String,
         required: true,
       },
       removable: {
@@ -86,26 +76,26 @@
       },
     },
     computed: {
-      ...mapGetters('edit_modal', ['getNode', 'invalidNodes']),
-      ...mapState('edit_modal', ['mode', 'selectedIndices']),
+      ...mapGetters('contentNode', ['getContentNode', 'getContentNodeIsValid']),
+      selected: {
+        get() {
+          return this.value;
+        },
+        set(value) {
+          this.$emit('input', value);
+        },
+      },
       node() {
-        return this.getNode(this.index);
-      },
-      isSelected() {
-        return this.selectedIndices.includes(this.index);
+        return this.getContentNode(this.nodeId);
       },
       nodeIsValid() {
-        if (this.mode === modes.VIEW_ONLY) {
-          return true;
-        }
-
-        return !this.invalidNodes({ ignoreNewNodes: true }).includes(this.index);
+        return !this.canEdit || this.getContentNodeIsValid(this.nodeId);
       },
       backgroundColor() {
-        if (this.selectedIndices.length > 1 && this.isSelected) {
-          return this.$vuetify.theme.primaryBackground;
-        } else if (this.isSelected) {
-          return this.$vuetify.theme.greyBackground;
+        if (this.selected.includes(this.nodeId)) {
+          return this.selected.length > 1
+            ? this.$vuetify.theme.primaryBackground
+            : this.$vuetify.theme.greyBackground;
         }
         return 'transparent';
       },
@@ -120,15 +110,7 @@
       },
     },
     methods: {
-      ...mapMutations('edit_modal', {
-        select: 'SELECT_NODE',
-        deselect: 'DESELECT_NODE',
-        setNode: 'SET_NODE',
-      }),
-      ...mapActions('edit_modal', ['removeNode']),
-      toggleNode() {
-        this.isSelected ? this.deselect(this.index) : this.select(this.index);
-      },
+      ...mapActions('contentNode', ['deleteContentNode']),
     },
     $trs: {
       questionCount: '{count, plural,\n =1 {# Question}\n other {# Questions}}',
@@ -147,10 +129,6 @@
       min-width: 15px;
       font-weight: bold;
     }
-  }
-
-  .selected {
-    background-color: @gray-200;
   }
 
   .remove-item {

--- conflicted
+++ resolved
@@ -56,25 +56,6 @@
 	},
 	handle_channel_change:function(channel, deleted){
 		this.update_channel_collection(channel, deleted);
-<<<<<<< HEAD
-		this.update_dropdown(channel, deleted);
-	},
-	update_dropdown:function(channel, deleted){
-=======
-	},
-	update_channel_collection:function(channel, deleted){
->>>>>>> b4cb6c90
-		if(deleted){
-			window.channels = _.reject(window.channels, function(c){return c.id == channel.id});
-		}else{
-			var match = _.findWhere(window.channels, {id:channel.id});
-			if(match){
-				var index = window.channels.indexOf(match);
-				window.channels[index] = channel.toJSON();
-			}else{
-				window.channels.push(channel.toJSON());
-			}
-		}
 	},
 	update_channel_collection:function(channel, deleted){
 		if(deleted){
@@ -164,11 +145,7 @@
 	},
 	open_channel:function(event){
 		if(!this.edit){
-<<<<<<< HEAD
-			window.location.href = '/channels/' + this.model.get("id") + ((this.isViewOnly)? '/view' : '/edit');
-=======
 			window.location.href = '/channels/' + this.model.get("id") + ((this.model.get('view_only'))? '/view' : '/edit');
->>>>>>> b4cb6c90
 		}
 	},
 	copy_id:function(event){
@@ -246,13 +223,9 @@
 		var data = {
 			name: title,
 			description: description,
-<<<<<<< HEAD
-			thumbnail : this.thumbnail
-=======
 			thumbnail : this.thumbnail,
 			editors: this.model.get('editors'),
 			pending_editors: this.model.get('pending_editors')
->>>>>>> b4cb6c90
 		};
 		this.original_thumbnail = this.thumbnail;
 		this.original_thumbnail_url = this.thumbnail_url;

<div class="input-tab-control" tabindex="1" data-next=".save_channel"></div>
<div class="input-tab-control" tabindex="7" data-next="#new_channel_name"></div>
<div class="channel-container-wrapper {{#unless edit}}open_channel{{/unless}}">
	<div class="profile pull-left text-center">
		{{#if edit}}
<<<<<<< HEAD
			<div class="new_channel_pic" id="dropzone">
				<img id="dz-placeholder" src="{{picture}}"/>
				<div id="finished_area">
			        <a id="swap-thumbnail">Change Thumbnail</a>
			    </div>
			</div>
=======
			<div class="new_channel_pic"></div>
>>>>>>> 2a1755b9
		{{else}}
			{{#if picture}}
				<img class="channel_pic" alt="{{channel.name}} logo" src="{{picture}}"/>
			{{/if}}
		{{/if}}
	</div>
	{{#if edit}}
		<p id="channel_name_error">Channel must have a name</p>
		<input type="text" id="new_channel_name" placeholder="Channel Name" value = "{{channel.name}}" maxlength="200" tabindex='2'></input>
		<textarea id="new_channel_description" placeholder="Channel Description" value="{{channel.description}}"  maxlength="400" tabindex='3'>{{channel.description}}</textarea>
		<a class="delete_channel">DELETE CHANNEL</a>
		<div class="channel_options">
			<a class="save_channel btn pull-right" tabindex='5'>SAVE</a>
			<a class="channel_toggle action-text pull-right"  tabindex='6'>CANCEL</a>
		</div>
	{{else}}
		<span class="channel_metadata">
			<span class="resource_count">{{resource_count}}</span> Resource(s)
			<span class="glyphicon glyphicon-file resource-icon" aria-hidden="true"></span>{{#format_file_size total_file_size}}{{/format_file_size}}
			&nbsp;ID:
			{{#if channel.published}}
				<input type="text" class="copy-id-text text-center" value="{{channel.id}}" readonly size='30'/>
				<span class="glyphicon glyphicon-copy copy-id-btn" aria-hidden="true" title="Copy ID to clipboard"></span>
			{{else}}<em>(Unpublished)</em>
			{{/if}}
			{{#if channel.view_only}}
				<b class="pull-right">&nbsp;View Only</b>
			{{/if}}
		</span>
		<h4>
			{{#unless channel.view_only}}
				<span class="edit_channel disable-on-edit glyphicon glyphicon-pencil pull-right"></span>
			{{/unless}}
			<p class="truncate channel_name" title="{{channel.name}}">{{channel.name}}</p>
		</h4>
		<div class="description">
			<p id="channel_description" class="wordwrap" title="{{channel.description}}">{{channel.description}}</p>
		</div>
		<div class="tag_area">
			<ul class="list-unstyle list-inline">
			{{#each tag_list}}
				<li>{{name}}</li>
			{{/each}}
			</ul>
		</div>
	{{/if}}
</div><|MERGE_RESOLUTION|>--- conflicted
+++ resolved
@@ -3,16 +3,7 @@
 <div class="channel-container-wrapper {{#unless edit}}open_channel{{/unless}}">
 	<div class="profile pull-left text-center">
 		{{#if edit}}
-<<<<<<< HEAD
-			<div class="new_channel_pic" id="dropzone">
-				<img id="dz-placeholder" src="{{picture}}"/>
-				<div id="finished_area">
-			        <a id="swap-thumbnail">Change Thumbnail</a>
-			    </div>
-			</div>
-=======
 			<div class="new_channel_pic"></div>
->>>>>>> 2a1755b9
 		{{else}}
 			{{#if picture}}
 				<img class="channel_pic" alt="{{channel.name}} logo" src="{{picture}}"/>

var Backbone = require("backbone");
var _ = require("underscore");
var BaseViews = require("edit_channel/views");
var Models = require("edit_channel/models");
var Dropzone = require("dropzone");
var get_cookie = require("utils/get_cookie");
require("file-uploader.less");
require("dropzone/dist/dropzone.css");
var stringHelper = require("edit_channel/utils/string_helper");
var browserHelper = require("edit_channel/utils/browser_functions");

var FileModalView = BaseViews.BaseModalView.extend({
    template: require("./hbtemplates/file_upload_modal.handlebars"),
    initialize: function(options) {
        _.bindAll(this, "close_file_uploader");
        this.render(this.close_file_uploader, {});
        this.file_upload_view = new FileUploadView({
            el: this.$(".modal-body"),
            container: this,
            model:this.model,
            onsave: options.onsave,
            onnew: options.onnew
        });
    },
    close_file_uploader:function(event){
        if(this.file_upload_view.collection.length === 0){
            this.close();
        }else if(confirm("Unsaved Metadata Detected! Exiting now will"
            + " undo any new changes. \n\nAre you sure you want to exit?")){
            this.file_upload_view.reset();
            this.close();
        }else{
            this.cancel_actions(event);
        }
    }
});

var FileUploadView = BaseViews.BaseView.extend({
    template: require("./hbtemplates/file_upload.handlebars"),
    navigation_template: require("./hbtemplates/file_upload_buttons.handlebars"),
    initialize: function(options) {
        _.bindAll(this,"go_to_formats", "go_to_upload", "go_to_metadata", "close_file_uploader");
        this.container = options.container;
        this.collection = new Models.ContentNodeCollection();
        this.onsave = options.onsave;
        this.onnew = options.onnew;
        this.render();
    },
    events:{
      "click .go_to_formats" : "go_to_formats",
      "click .go_to_upload" : "go_to_upload",
      "click .go_to_metadata": "go_to_metadata",
      "click .go_to_upload_from_metadata":"go_to_upload"
    },
    render: function() {
        this.switch_view(1);
    },
    go_to_formats:function(){
        this.switch_view(2);
    },
    go_to_upload:function(){
        this.switch_view(1);
    },
    go_to_metadata:function(){
        this.switch_view(3);
    },
    switch_view:function(stepNumber){
        if(this.current_view){
            this.current_view.remove();
        }
        this.$el.html(this.template());
        this.$("#file_upload_buttons").html(this.navigation_template({
            uploading: stepNumber === 1,
            formatting: stepNumber === 2
        }));
        var data = {
            el: this.$("#file_upload_list_wrapper"),
            container: this,
            model:this.model,
            onsave: this.onsave,
            onnew: this.onnew,
            onclose:this.close_file_uploader,
            new_exercise: false,
            new_content: true,
            new_topic: false,
            collection: this.collection
        }

        switch(stepNumber){
            case 1:
                $("#formats_step_number").removeClass("active_number");
                $("#metadata_step_number").removeClass("active_number");
                this.current_view = new FileUploadList(data);
                this.current_view.check_completed() ? this.enable_next() : this.disable_next();
                break;
            case 2:
                $("#formats_step_number").addClass("active_number");
                this.current_view = new FileFormatList(data);
                this.current_view.check_completed() ? this.enable_submit() : this.disable_submit();
                break;
            case 3:
                var UploaderViews = require("edit_channel/uploader/views");
                $("#metadata_step_number").addClass("active_number");
                this.current_view = new UploaderViews.EditMetadataView(data);
                break;
        }
    },
    close_file_uploader:function(){
        this.container.close();
        $(".modal-backdrop").remove();
    },
    disable_next:function(upload_in_progress){
        this.$(".go_to_formats").attr("disabled", "disabled");
        this.$(".go_to_formats").addClass("disabled");
        this.$(".go_to_formats").text((upload_in_progress)? "Upload in progress..." : "Add files to continue");
    },
    enable_next:function(){
        this.$(".go_to_formats").removeAttr("disabled");
        this.$(".go_to_formats").removeClass("disabled");
        this.$(".go_to_formats").text("NEXT");
    },
    disable_submit: function() {
        this.$(".go_to_metadata").attr("disabled", "disabled");
        this.$(".go_to_metadata").addClass("disabled");
        this.$(".go_to_metadata").text((this.current_view.check_completed()) ? "Upload in progress..." : "Assign formats to continue");
    },
    enable_submit: function() {
        this.$(".go_to_metadata").removeAttr("disabled");
        this.$(".go_to_metadata").removeClass("disabled");
        this.$(".go_to_metadata").text("EDIT METADATA");
    },
    reset:function(){
        if(this.current_view){
            this.current_view.reset();
        }
    }
});

var FileBaseList = BaseViews.BaseEditableListView.extend({
    list_selector:"#file_upload_list",
    default_item:"#file_upload_list >.default-item",
    disable_next:function(upload_in_progress){
        this.container.disable_next(upload_in_progress);
    },
    enable_next:function(){
        this.container.enable_next();
    },
    disable_submit: function() {
        this.container.disable_submit();
    },
    enable_submit: function() {
        this.container.enable_submit();
    },
    remove_view: function(view){
        this.views.splice(this.views.indexOf(this), 1);
        this.collection.remove(view.model);
        view.remove();
        this.handle_if_empty();
        if(this.views.length ===0){
            this.container.switch_view(1);
        }else{
            this.handle_completed();
        }
    },
    check_completed:function(){
        var is_completed = this.views.length > 0;
        this.views.forEach(function(view){
            is_completed = is_completed && view.check_for_completion();
        });
        return is_completed;
    }
});

var FileUploadList = FileBaseList.extend({
    template: require("./hbtemplates/file_upload_upload_list.handlebars"),
    file_upload_template: require("./hbtemplates/file_upload_dropzone_item.handlebars"),

    initialize: function(options) {
        _.bindAll(this, "file_uploaded",  "all_files_uploaded", "file_added", "file_removed","file_failed");
        this.container = options.container;
        this.collection = options.collection;
        this.acceptedFiles = this.get_accepted_files();
        this.onsave = options.onsave;
        this.onnew = options.onnew;
        this.uploads_in_progress = 0;
        this.render();
    },
    handle_if_empty:function(){
        this.$(this.default_item).css("display", (this.views.length > 0) ? "none" : "block");
        this.disable_next(this.uploads_in_progress > 0);
    },
    get_accepted_files:function(){
        var list = [];
        window.formatpresets.forEach(function(preset){
            if(!preset.get("supplementary") && preset.get('kind') !== 'exercise' && preset.get('kind') !== null){
                list.push(preset.get("associated_mimetypes"));
            }
        });
        return list.join(",");
    },
    render: function() {
        this.$el.html(this.template());
        // TODO parameterize to allow different file uploads depending on initialization.
        this.dropzone = new Dropzone(this.$("#dropzone").get(0), {
            clickable: ["#dropzone", ".fileinput-button"],
            acceptedFiles: this.acceptedFiles,
            url: window.Urls.file_create(),
            previewTemplate:this.file_upload_template(),
            parallelUploads: Math.max(1, browserHelper.get_max_parallel_uploads()),
            //autoQueue: false, // Make sure the files aren't queued until manually added
            previewsContainer: this.list_selector, // Define the container to display the previews
            headers: {"X-CSRFToken": get_cookie("csrftoken")},
            dictInvalidFileType: "This file type is not supported.",
            dictFileTooBig: "Max file size exceeded.",
            dictResponseError: "Error processing request."
        });
        this.load_content(this.collection, "Drop files here to add them to your channel");

        this.dropzone.on("success", this.file_uploaded);

        // Only enable the submit upload files button once all files have finished uploading.
        this.dropzone.on("queuecomplete", this.all_files_uploaded);

        // Disable the submit upload files button if a new file is added to the queue.
        this.dropzone.on("addedfile", this.file_added);

        this.dropzone.on("removedfile", this.file_removed);
        this.dropzone.on("error", this.file_failed);
    },
    create_new_view:function(model){
        var new_format_item = new FormatUploadItem({
            model: model,
            containing_list_view : this
        });
        this.views.push(new_format_item);
        return new_format_item;
    },
    file_uploaded: function(request) {
        var data = JSON.parse(request.xhr.response)
        var new_node = new Models.ContentNodeModel({id: data.object_id});
        var self = this;
        this.fetch_model(new_node).then(function(fetched){
            self.collection.add(fetched);
            var new_view = self.create_new_view(fetched);
            if(data.preset){
                new_view.set_preset(data.preset);
            }
            $(request.previewTemplate).html(new_view.el);
            if(self.uploads_in_progress<=0){
                self.enable_next();
            }
        });
    },
    file_failed:function(file, error){
        this.uploads_in_progress --;
        $(file.previewTemplate).find(".dropzone_remove").css("display", "inline-block");
    },
    all_files_uploaded: function() {
        this.uploads_in_progress = 0;
    },
    file_added: function(file) {
        this.uploads_in_progress ++;
        this.$(this.default_item).css("display", "none");
        this.disable_next(this.uploads_in_progress > 0);
    },
    file_removed: function(file) {
        if (this.views.length === 0) {
            this.disable_next(this.uploads_in_progress > 0);
            this.load_content(this.collection, "Drop files here to add them to your channel");
        }
    },
    handle_completed:function(){
        if(this.check_completed() && this.uploads_in_progress === 0){
            this.enable_next();
        }
    }
});

var FileFormatList  = FileBaseList.extend({
    template: require("./hbtemplates/file_upload_format_list.handlebars"),
    selectedClass: "file-selected",

    initialize: function(options) {
        _.bindAll(this, "hide_assigned");
        this.container = options.container;
        this.collection = options.collection;
        this.uploads_in_progress = 0;
        this.render();
    },
    events:{
      "click #show_unassigned" : "hide_assigned"
    },
    render: function() {
        this.$el.html(this.template());
        this.load_content();
    },
    hide_assigned:function(){
        var to_hide = this.$el.find(".hide_assigned").parent("li");
        var is_checked = this.$("#show_unassigned").is(":checked");
        to_hide.css("display", (is_checked) ? "none" : "block");
        if(to_hide.length === this.views.length){
            this.$(this.default_item).text("All files have been assigned a format.");
            this.$(this.default_item).css("display", (is_checked) ? "block" : "none");
        }
    },
    create_new_view:function(model){
        var new_format_item = new FormatFormatItem({
            model: model,
            containing_list_view : this,
        });
        this.views.push(new_format_item);
        return new_format_item;
    },
    handle_completed:function(){
        if(this.check_completed()){
            this.enable_submit();
        }
    },
    set_uploading:function(uploading){
        (uploading)? this.uploads_in_progress++ : this.uploads_in_progress--;
        (this.uploads_in_progress===0)? this.container.enable_submit() : this.container.disable_submit();
    }
});

var FormatItem = BaseViews.BaseListNodeItemView.extend({
    thumbnail_template: require("./hbtemplates/file_upload_thumbnail.handlebars"),
    className: "format_item row table table-striped files file-row",
    files: null,
    presets:null,

    'id': function() {
        return "format_item_" + this.model.filename;
    },
    init_collections:function(){
        this.presets = new Models.FormatPresetCollection(_.reject(this.model.get("associated_presets"),{display:false}));
        this.files=new Models.FileCollection(this.model.get("files"));
    },
    remove_item:function(){
        this.files.forEach(function(file){
            file.destroy();
        });
        this.containing_list_view.remove_view(this);
        this.model.destroy();
    },
    set_file_format:function(file, preset){
        file.set({preset: preset.toJSON()});
        this.model.set("files", this.files.toJSON());
        this.containing_list_view.handle_completed();
    },
    get_thumbnail:function(){
        var self = this;
        var to_return = null;
        this.files.forEach(function(file){
            if (file.get("preset")){
                var preset_id = (file.get("preset").id) ? file.get("preset").id : file.get("preset");
                if(self.presets.get(preset_id).get("thumbnail")){
                    to_return = file;
                    return;
                }
            }
        });
        return to_return;
    },
    set_thumbnail:function(file){
        var placeholder = "/static/img/" + this.model.get("kind") + "_placeholder.png";
        this.$el.find(".preview_thumbnail").html(this.thumbnail_template({
            thumbnail:(file && file.attributes)? file.get('storage_url') : placeholder
        }));
    },
});

var FormatUploadItem = FormatItem.extend({
    template: require("./hbtemplates/file_upload_upload_item.handlebars"),
    inline_template: require("./hbtemplates/file_upload_inline_item.handlebars"),

    initialize: function(options) {
        _.bindAll(this, 'remove_item', 'set_thumbnail', 'get_thumbnail');
        this.containing_list_view = options.containing_list_view;
        this.originalData = this.model.toJSON();
        this.init_collections();
        this.set_presets();
        this.render();
    },
    events: {
        'click .remove_from_dz ' : 'remove_item',
    },
    render: function() {
        var total_file_size = 0;
        this.initial = this.files.findWhere({preset:null});
        this.files.forEach(function(file){
            total_file_size += file.get("file_size");
        })
        this.$el.html(this.template({
            initial: this.initial,
            node: this.model.toJSON(),
            files: this.files.toJSON(),
            total_file_size: total_file_size
        }));
        this.set_thumbnail(this.get_thumbnail());
    },
    auto_assign_preset:function(){
        var nonsupplementarypresets = this.presets.where({supplementary:false});
        var to_assign = this.files.findWhere({preset:null});
        if(nonsupplementarypresets.length === 1 && to_assign){
            this.set_file_format(to_assign, nonsupplementarypresets[0]);
        }
    },
    check_for_completion:function(){
       return true;
    },
    set_presets:function(){
        var self = this;
        this.files.forEach(function(file){
            self.set_file_format(file, self.presets.get(file.get("preset")));
        });
    }
});
var FormatEditorItem = FormatItem.extend({
    expandedClass: "glyphicon-triangle-bottom",
    collapsedClass: "glyphicon-triangle-top",

    getToggler: function () { return this.$(".expand_format_editor"); },
    getSubdirectory: function () {return this.$(".format_editor_list"); },
    'id': function() {
        return this.model.get("id");
    },
    check_for_completion:function(){
       return !this.files.findWhere({preset:null});
    },
    sync_file_changes:function(){
        this.model.set("files", this.files.toJSON());
    },
    load_subfiles:function(){
        var data = {
            collection: this.presets,
            files: this.files,
            el: this.$el.find(".format_editor_list"),
            model: this.model,
            content_node_view:this,
            to_delete: this.to_delete
        }
        this.subcontent_view = new FormatSlotList(data);
        this.update_metadata();
    },
    update_metadata:function(){
        var all_metadata = this.get_metadata();
        this.$(".format_counter").html(all_metadata.count);
        this.$(".main_file_remove").css("display", (all_metadata.main_file_count <=1) ? "none" : "inline");
        this.$(".format_size_text").html(stringHelper.format_size(all_metadata.size));
    },
    get_metadata:function(){
        var self = this;
        var count = 0;
        var main_count = 0;
        var size = 0;
        this.model.get("files").forEach(function(file){
            var preset = (file.preset && file.preset.id)? file.preset.id: file.preset;
            if(preset && window.formatpresets.get({id:preset}).get("display")){
                if(!file.preset.id){
                    file.preset = window.formatpresets.get({id:preset}).toJSON();
                }
                count ++;
                if(!file.preset.supplementary){
                    main_count++;
                }
                size += file.file_size;
            }
        });
        return {"count": count, "size": size, "main_file_count" : main_count};
    },
    save_files:function(){

    },
    set_uploading:function(uploading){
        this.containing_list_view.set_uploading(uploading);
    }
});
var FormatInlineItem = FormatEditorItem.extend({
    template: require("./hbtemplates/file_upload_inline_item.handlebars"),
    'id': function() {
        return this.model.get("id");
    },
    initialize: function(options) {
        this.bind_node_functions();
        this.originalData = this.model.toJSON();
        this.containing_list_view = options.containing_list_view;
        this.to_delete = new Models.ContentNodeCollection();
        this.init_collections();
        this.render();
        this.listenTo(this.files, "add", this.sync_file_changes);
        this.listenTo(this.files, "change", this.sync_file_changes);
        this.listenTo(this.files, "remove", this.sync_file_changes);
        this.listenTo(this.model, "change:files", this.update_metadata);
    },
    init_collections:function(){
        this.presets = new Models.FormatPresetCollection(_.reject(this.model.get("associated_presets"),function(p) {return !p.display || p.thumbnail;}));
        this.files=new Models.FileCollection(this.model.get("files"));
    },
    events: {
        'change .format_options_dropdown' : 'set_initial_format',
        'click .remove_from_dz ' : 'remove_item',
    },
    render: function() {
        this.$el.html(this.template({
            node: this.model.toJSON()
        }));
        this.load_subfiles();
    },
    unset_model:function(){

    }
});

var FormatFormatItem = FormatEditorItem.extend({
    template: require("./hbtemplates/file_upload_format_item.handlebars"),

    initialize: function(options) {
        _.bindAll(this, 'update_name', 'set_initial_format', 'remove_item', 'set_thumbnail', 'get_thumbnail');
        this.bind_node_functions();
        this.originalData = this.model.toJSON();
        this.containing_list_view = options.containing_list_view;
        this.init_collections();
        this.initial_file = null;
        this.render();
        this.listenTo(this.files, "add", this.sync_file_changes);
        this.listenTo(this.files, "change", this.sync_file_changes);
        this.listenTo(this.files, "remove", this.sync_file_changes);
        this.listenTo(this.model, "change:files", this.update_metadata);
    },
    events: {
        'change .format_options_dropdown' : 'set_initial_format',
        'click .remove_from_dz ' : 'remove_item',
        'keyup .name_content_input': 'update_name',
        'paste .name_content_input': 'update_name',
        'click .expand_format_editor' : 'toggle'
    },
    set_initial_file: function(){
        this.initial = !this.check_for_completion();
        if(this.initial){
            var self = this;
            this.files.forEach(function(file){
                if(!file.get('preset')){
                    self.initial_file = file;
                }
            })
        }
    },
    render: function() {
        // this.files.sort_by_preset(this.presets);
        this.presets.sort_by_order();
        this.set_initial_file();

        this.$el.html(this.template({
            presets:this.presets.toJSON(),
            files: this.files.toJSON(),
            node: this.model.toJSON(),
            initial: this.initial,
            initial_file:(this.initial_file)? this.initial_file.toJSON() : null
        }));
        this.update_metadata();
        if(!this.initial){
            this.load_subfiles();
        }
        this.set_thumbnail(this.get_thumbnail());
    },

    set_initial_format:function(event){
        this.set_file_format(this.initial_file, window.formatpresets.findWhere({id: event.target.value}));
        this.render();
        this.containing_list_view.handle_completed();
        this.containing_list_view.hide_assigned();
    },
    update_name:function(event){
        this.model.set("title", event.target.value);
    }
});

var FormatSlotList = BaseViews.BaseEditableListView.extend({
    template: require("./hbtemplates/file_upload_format_slot_list.handlebars"),
    list_selector:">.preset_list",
    default_item:">.preset_list .default-slot-item",

    initialize: function(options) {
        this.content_node_view = options.content_node_view;
        this.collection = options.collection;
        this.files = options.files;
        this.render();

    },
    render: function() {
        this.$el.html(this.template());
        this.load_content();
    },
    create_new_view: function(model){
        var associated_file = null;
        this.files.forEach(function(file){
            if(file.get("preset")){
                var preset_id = (file.get("preset").id)? file.get("preset").id : file.get("preset");
                if(preset_id === model.get("id")){
                    associated_file = file;
                }
            }
        });
        var format_slot = new FormatSlot({
            model: model,
            node : this.model,
            file: associated_file,
            containing_list_view: this
        });
        this.views.push(format_slot);
        return format_slot;
    },
    set_file_format:function(file, preset, originalFile){
        var to_remove = [];
        this.files.forEach(function(file_obj){
            if(file_obj){
                var preset_check = (file_obj.get("preset").id)? file_obj.get("preset").id : file_obj.get("preset");
                if(preset_check == preset.toJSON().id){
                    to_remove.push(file_obj);
                }
            }
        });
        this.files.remove(to_remove);
        if(file){
            file.set({
                "preset": preset.toJSON(),
                "contentnode": this.model.get("id")
            });
            this.files.push(file);
        }
        if (preset.get('thumbnail')){
            this.content_node_view.set_thumbnail(file);
        }
    },
    set_uploading:function(uploading){
        this.content_node_view.set_uploading(uploading);
    }
});

var FormatSlot = BaseViews.BaseListNodeItemView.extend({
    template: require("./hbtemplates/format_item.handlebars"),
    dropzone_template : require("./hbtemplates/format_dropzone_item.handlebars"),
    upload_in_progress:false,

    'id': function() {
        return "format_slot_item_" + this.model.get("id");
    },
    className:"row format_editor_item",
    initialize: function(options) {
        _.bindAll(this, 'remove_item','file_uploaded','file_added','file_removed','file_failed', 'create_dropzone', 'set_file');
        this.containing_list_view = options.containing_list_view;
        this.file = options.file;
        this.originalFile = this.file;
        this.node = options.node;
        this.render();
    },
    events: {
        'click .format_editor_remove ' : 'remove_item'
    },
    render: function() {
        this.$el.html(this.template({
            file: (this.file)? this.file.toJSON() : null,
            preset: this.model.toJSON(),
            nodeid:this.node.get('id')
        }));
        setTimeout(this.create_dropzone, 100); // Wait for slide down animation to finish
    },
    create_dropzone:function(){
        var dz_selector="#" + this.model.get("id") + "_"  + this.node.get('id') + "_dropzone" + ((this.file)? "_swap" : "");
        if(this.$(dz_selector).is(":visible")){
            var clickables = [dz_selector + " .dz_click"];
            if(this.file){
                clickables.push(dz_selector + " .format_editor_file_name");
            }
            var dropzone = new Dropzone(this.$(dz_selector).get(0), {
               clickable: clickables,
               acceptedFiles: this.get_accepted_files(),
               url: window.Urls.file_upload(),
               previewTemplate:this.dropzone_template(),
               maxFiles: 1,
               previewsContainer: dz_selector,
               headers: {
                    "X-CSRFToken": get_cookie("csrftoken"),
                    "Node" : this.node.get('id'),
                    "Preset": this.model.get("id")
                }
            });
            dropzone.on("success", this.file_uploaded);

            // Only enable the submit upload files button once all files have finished uploading.
            dropzone.on("addedfile", this.file_added);
            dropzone.on("removedfile", this.file_removed);
            dropzone.on("error", this.file_failed);
        }
    },
    get_accepted_files:function(){
        var preset = window.formatpresets.findWhere({id: this.model.id});
        return preset.get("associated_mimetypes").join(",");
    },
    file_uploaded:function(file){
        var new_file = new Models.FileModel({id: JSON.parse(file.xhr.response).object_id});
        var self = this;
        this.fetch_model(new_file).then(function(fetched){
            self.set_file(fetched);
            self.set_uploading(false);
        });
    },
    set_file:function(file){
        var originalFile = this.file;
        this.file = file;
        this.render();
        this.containing_list_view.set_file_format(this.file, this.model, originalFile);
    },
    file_added: function(file) {
        if(this.file){
            this.$(".format_metadata").css("display", "none");
        }
        this.$(".add_format_button").css("display", "none");
        this.set_uploading(true);
    },
    file_removed: function(file) {
        this.$(".add_format_button").css("display", "inline");
    },
    file_failed:function(file, error){
        alert(error);
        this.render();
        this.set_uploading(false);
    },
    remove_item:function(){
        this.containing_list_view.set_file_format(null, this.model, this.file);
        this.file = null;
        this.render();
    },
    set_uploading:function(uploading){
        this.containing_list_view.set_uploading(uploading);
    }

});

<<<<<<< HEAD
ImageUploadView = BaseViews.BaseView.extend({
    template: require("./hbtemplates/image_upload.handlebars"),
    dropzone_template: require("./hbtemplates/image_upload_preview.handlebars"),
    initialize: function(options) {
        _.bindAll(this, 'image_uploaded','image_added','image_removed','create_dropzone', 'image_completed','image_failed', 'use_image');
        this.image_url = options.image_url;
        this.onsuccess = options.onsuccess;
        this.onerror = options.onerror;
        this.oncancel = options.oncancel;
        this.onstart = options.onstart;
        this.preset_id = options.preset_id;
        this.acceptedFiles = options.acceptedFiles;
        this.upload_url = options.upload_url;
        this.default_url = options.default_url;
        this.render();
        this.dropzone = null;
        this.image_success = true;
    },
    events: {
        'click .remove_image ' : 'remove_image',
        'click .open_thumbnail_generator': 'open_thumbnail_generator'
    },
    render: function() {
        this.$el.html(this.template({
            picture : this.image_url || this.default_url,
            selector: this.get_selector(),
            show_generate: this.model.get('kind') === "topic"
        }));
        this.create_dropzone();
    },
    remove_image: function(){
        if(confirm("Are you sure you want to remove this image?")){
            this.image = null;
            this.image_url = this.default_url;
            this.onsuccess(this.image, this.image_url, this.default_url);
            this.render();
        }
    },
    get_selector: function(){
        return "dropzone_" + this.cid;
    },
    create_dropzone:function(){
        var selector = "#" + this.get_selector();
        this.dropzone = new Dropzone(this.$(selector).get(0), {
            maxFiles: 1,
            clickable: [selector + "_placeholder", selector + "_swap"],
            acceptedFiles: this.acceptedFiles,
            url: this.upload_url,
            previewTemplate:this.dropzone_template(),
            previewsContainer: selector,
            headers: {"X-CSRFToken": get_cookie("csrftoken"), "Preset": this.preset_id, "Node": this.model.id}
        });

        this.dropzone.on("success", this.image_uploaded);
        this.dropzone.on("addedfile", this.image_added);
        this.dropzone.on("removedfile", this.image_removed);
        this.dropzone.on("queuecomplete", this.image_completed);
        this.dropzone.on("error", this.image_failed);
    },
    image_uploaded:function(image){
        this.image_error = null;
        result = JSON.parse(image.xhr.response)
        if(result.file){
            this.image = new Models.FileModel(JSON.parse(result.file));
        }
        this.image_url = result.path;
        this.image_formatted_name = result.formatted_filename;
    },
    image_completed:function(){
        if(this.image_error){
            alert(this.image_error);
            if(this.onerror){ this.onerror(); }
        }else{
            if(this.onsuccess){ this.onsuccess(this.image, this.image_formatted_name, this.image_url); }
        }
        this.render();
    },
    image_failed:function(data, error){
        this.image_error = error;
    },
    image_added:function(thumbnail){
        this.image_error = "Error uploading file: connection interrupted";
        this.$("#" + this.get_selector() + "_placeholder").css("display", "none");
        if(this.onstart){ this.onstart(); }
    },
    image_removed:function(thumbnail){
        this.image_error = null;
        this.$("#" + this.get_selector() + "_placeholder").css("display", "block");
        if(this.oncancel){ this.oncancel(); }
    },
    use_image:function(file){
        this.image = file;
        this.image_url = file.get('storage_url');
        this.onsuccess(this.image, this.image_formatted_name, this.image_url);
        this.render();
    },
    open_thumbnail_generator:function(){
        var thumbnail_modal = new ThumbnailModalView({
            node: this.model,
            onuse: this.use_image,
            model: this.image
        });
    }
});

var ThumbnailModalView = BaseViews.BaseModalView.extend({
    template: require("./hbtemplates/thumbnail_generator_modal.handlebars"),
    img_template: require("./hbtemplates/thumbnail_generator_preview.handlebars"),
    initialize: function(options) {
        _.bindAll(this, "generate_thumbnail", 'use_thumbnail', 'render_preview');
        this.modal = true;
        this.node = options.node;
        this.onuse = options.onuse;
        this.render();

    },
    events: {
        'click #generate_thumbnail' : 'generate_thumbnail',
        'click #use_thumbnail' : 'use_thumbnail'
    },
    render: function() {
        this.$el.html(this.template());
        $("body").append(this.el);
        this.$("#thumbnail_modal").modal({show: true});
        this.$("#thumbnail_modal").on("hide.bs.modal", this.close);
        this.render_preview()
    },
    render_preview:function(){
        this.$("#thumbnail_preview").html(this.img_template({
          model: this.model? this.model.toJSON() : null
        }));
        this.handle_file();
    },
    generate_thumbnail:function(){
        var self = this;
        this.$("#generate_thumbnail_text").css("display", "inline-block");
        this.$("#generate_thumbnail").attr("disabled", "disabled");
        this.$("#generate_thumbnail").addClass("disabled");
        this.node.generate_thumbnail().then(function(result){
            self.model = result;
            self.render_preview();
            self.enable_generate();
        }).catch(function(error){
            alert(error.responseText);
            self.enable_generate();
        });
    },
    enable_generate:function(){
        $("#generate_thumbnail_text").css("display", "none");
        $("#generate_thumbnail").removeAttr("disabled");
        $("#generate_thumbnail").removeClass("disabled");
    },
    use_thumbnail:function(){
        this.onuse(this.model);
        this.close();
    },
    handle_file:function(){
        if(this.model){
           this.$("#use_thumbnail").removeAttr("disabled");
           this.$("#use_thumbnail").removeClass("disabled");
        } else{
            this.$("#use_thumbnail").attr("disabled", "disabled");
           this.$("#use_thumbnail").addClass("disabled");
        }
=======
var ImageUploadView = BaseViews.BaseModalView.extend({
    modal: true,

    initialize: function(options) {
        _.bindAll(this, "file_uploaded", "file_added", "file_removed", "file_failed", "submit_file", "file_complete", "set_alt_text");
        this.callback = options.callback;
        this.file = this.alt_text = null;
        this.preset_id = options.preset_id;
        this.render();
    },

    template: require("./hbtemplates/image_upload.handlebars"),
    dropzone_template : require("./hbtemplates/image_upload_dropzone.handlebars"),
    modal_template: require("./hbtemplates/image_upload_modal.handlebars"),

    events: {
        "click #submit_file": "submit_file",
        "change #alt_text_box": "set_alt_text"
    },

    render: function() {
        this.$el.html(this.modal_template());
        $("body").append(this.el);
        this.$(".modal").modal({show: true});
        this.$(".modal").on("hide.bs.modal", this.close);
        this.$(".modal").on("hidden.bs.modal", this.closed_modal);
        this.render_dropzone();
    },
    render_dropzone:function(){
        this.$(".modal-body").html(this.template({file: this.file, alt_text: this.alt_text}));
        this.dropzone = new Dropzone(this.$("#dropzone").get(0), {
            maxFiles: 1,
            clickable: ["#dropzone", "#dropzone_placeholder"],
            acceptedFiles: window.formatpresets.get({id:this.preset_id}).get('associated_mimetypes').join(','),
            url: window.Urls.exercise_image_upload(),
            thumbnailWidth:null,
            thumbnailHeight:null,
            previewTemplate:this.dropzone_template(),
            previewsContainer: "#dropzone",
            headers: {"X-CSRFToken": get_cookie("csrftoken")}
        });
        this.dropzone.on("success", this.file_uploaded);
        this.dropzone.on("addedfile", this.file_added);
        this.dropzone.on("removedfile", this.file_removed);
        this.dropzone.on("error", this.file_failed);
        this.dropzone.on("queuecomplete", this.file_complete);
    },
    set_alt_text: function(event){
        this.alt_text = event.target.value;
    },
    submit_file:function(){
        this.callback(this.file.file_id, this.file.filename, this.alt_text);
        this.close();
    },
    file_uploaded: function(file) {
        this.file_error = null;
        this.file = JSON.parse(file.xhr.response);
    },
    file_added:function(file){
        this.file_error = "Error uploading file: connection interrupted";
        this.$("#dropzone_placeholder").css("display", "none");
    },
    file_removed:function(){
        this.file_error = null;
        this.file = null;
        this.render_dropzone();
    },
    file_failed:function(data, error){
        this.file_error = error;
    },
    file_complete:function(){
        if(this.file_error){
            alert(this.file_error);
        }
        this.render_dropzone();
>>>>>>> e000b5f7
    }
});

module.exports = {
    FileUploadView:FileUploadView,
    FileModalView:FileModalView,
    FormatInlineItem:FormatInlineItem,
<<<<<<< HEAD
    ImageUploadView: ImageUploadView
=======
    ImageUploadView:ImageUploadView
>>>>>>> e000b5f7
}<|MERGE_RESOLUTION|>--- conflicted
+++ resolved
@@ -737,8 +737,7 @@
 
 });
 
-<<<<<<< HEAD
-ImageUploadView = BaseViews.BaseView.extend({
+var ThumbnailUploadView = BaseViews.BaseView.extend({
     template: require("./hbtemplates/image_upload.handlebars"),
     dropzone_template: require("./hbtemplates/image_upload_preview.handlebars"),
     initialize: function(options) {
@@ -902,7 +901,9 @@
             this.$("#use_thumbnail").attr("disabled", "disabled");
            this.$("#use_thumbnail").addClass("disabled");
         }
-=======
+    }
+});
+
 var ImageUploadView = BaseViews.BaseModalView.extend({
     modal: true,
 
@@ -978,7 +979,6 @@
             alert(this.file_error);
         }
         this.render_dropzone();
->>>>>>> e000b5f7
     }
 });
 
@@ -986,9 +986,6 @@
     FileUploadView:FileUploadView,
     FileModalView:FileModalView,
     FormatInlineItem:FormatInlineItem,
-<<<<<<< HEAD
-    ImageUploadView: ImageUploadView
-=======
+    ThumbnailUploadView: ThumbnailUploadView,
     ImageUploadView:ImageUploadView
->>>>>>> e000b5f7
 }
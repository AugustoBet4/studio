--- conflicted
+++ resolved
@@ -271,7 +271,6 @@
     highest_sort_order: 1,
     model_name:"ContentNodeCollection",
 
-<<<<<<< HEAD
     save: function() {
         var self = this;
         return new Promise(function(saveResolve, saveReject){
@@ -279,10 +278,13 @@
             var assessmentCollection = new AssessmentItemCollection();
             self.forEach(function(node){
                 node.get("files").forEach(function(file){
-                    file.preset.id = file.preset.name ? file.preset.name : file.preset.id;
+                    var to_add = new FileModel(file);
+                    var preset_data = to_add.get("preset");
+                    preset_data.id = file.preset.name || file.preset.id;
+                    to_add.set('preset', preset_data);
+                    to_add.set('contentnode', node.id);
+                    fileCollection.add(to_add);
                 });
-
-                fileCollection.add(node.get("files"));
                 assessmentCollection.add(node.get('assessment_items'));
                 assessmentCollection.forEach(function(item){
                     item.set('contentnode', node.id);
@@ -344,83 +346,6 @@
     },
     get_all_fetch: function(ids, force_fetch){
         return this.get_fetch_nodes(ids, window.Urls.get_nodes_by_ids(), force_fetch);
-=======
-	save: function() {
-		var self = this;
-		return new Promise(function(saveResolve, saveReject){
-			var fileCollection = new FileCollection();
-			var assessmentCollection = new AssessmentItemCollection();
-			self.forEach(function(node){
-				node.get("files").forEach(function(file){
-					var to_add = new FileModel(file);
-					var preset_data = to_add.get("preset");
-					preset_data.id = file.preset.name || file.preset.id;
-					to_add.set('preset', preset_data);
-					to_add.set('contentnode', node.id);
-					fileCollection.add(to_add);
-				});
-				assessmentCollection.add(node.get('assessment_items'));
-				assessmentCollection.forEach(function(item){
-					item.set('contentnode', node.id);
-				})
-			});
-			Promise.all([fileCollection.save(), assessmentCollection.save()]).then(function() {
-				Backbone.sync("update", self, {
-		        	url: self.model.prototype.urlRoot(),
-		        	success: function(data){
-		        		saveResolve(new ContentNodeCollection(data));
-		        	},
-		        	error:function(obj, error){
-		        		saveReject(error);
-		        	}
-		        });
-			});
-		});
-	},
-	calculate_size: function(){
-		var self = this;
-    	return new Promise(function(resolve, reject){
-	        $.ajax({
-	        	method:"POST",
-	            url: window.Urls.get_total_size(),
-	            data:  JSON.stringify(self.pluck('id')),
-	            success: function(data) {
-	                resolve(JSON.parse(data).size);
-	            },
-	            error:reject
-	        });
-    	});
-	},
-	create_new_node: function(data){
-		var self = this;
-    	return new Promise(function(resolve, reject){
-	        $.ajax({
-	        	method:"POST",
-	            url: window.Urls.create_new_node(),
-	            data:  JSON.stringify(data),
-	            success: function(data) {
-	            	var new_node = new ContentNodeModel(JSON.parse(data));
-	            	self.add(new_node);
-	                resolve(new_node);
-	            },
-	            error:reject
-	        });
-    	});
-	},
-	has_all_data: function(){
-		return this.every(function(node){
-			var files_objects = _.every(node.get('files'), function(file){
-				return typeof file == 'object';
-			});
-			var ai_objects = _.every(node.get('assessment_items'), function(ai){
-				return typeof ai == 'object';
-			});
-			return files_objects && ai_objects;
-		});
-	},
-	get_all_fetch: function(ids, force_fetch){
-    	return this.get_fetch_nodes(ids, window.Urls.get_nodes_by_ids(), force_fetch);
->>>>>>> 873ceaab
     },
     get_all_fetch_simplified: function(ids, force_fetch){
         return this.get_fetch_nodes(ids, window.Urls.get_nodes_by_ids_simplified(), force_fetch);
@@ -588,32 +513,24 @@
 
 /**** MODELS SPECIFIC TO FILE NODES ****/
 var FileModel = BaseModel.extend({
-<<<<<<< HEAD
     root_list:"file-list",
     model_name:"FileModel",
     get_preset:function(){
         return window.formatpresets.get({'id':this.get("id")});
-    }
-=======
-	root_list:"file-list",
-	model_name:"FileModel",
-	get_preset:function(){
-		return window.formatpresets.get({'id':this.get("id")});
-	},
-	initialize: function () {
-		this.set_preset(this.get("preset"), this.get("language"));
-	},
-	set_preset: function(preset, language){
-		if(preset && language &&
-			!preset.id.endsWith("_" + language.id)){
-			var preset_data = preset;
-			preset_data.name = preset_data.id;
-			preset_data.id = preset_data.id + "_" + language.id;
-			preset_data.readable_name = language.readable_name;
-			this.set("preset", preset_data);
-		}
-	}
->>>>>>> 873ceaab
+    },
+    initialize: function () {
+        this.set_preset(this.get("preset"), this.get("language"));
+    },
+    set_preset: function(preset, language){
+        if(preset && language &&
+            !preset.id.endsWith("_" + language.id)){
+            var preset_data = preset;
+            preset_data.name = preset_data.id;
+            preset_data.id = preset_data.id + "_" + language.id;
+            preset_data.readable_name = language.readable_name;
+            this.set("preset", preset_data);
+        }
+    }
 });
 
 var FileCollection = BaseCollection.extend({
@@ -629,13 +546,6 @@
         var file = newCollection.findWhere(data);
         return file;
     },
-<<<<<<< HEAD
-    sort_by_preset:function(presets){
-        this.comparator = function(file){
-            return presets.findWhere({id: file.get("preset").id}).get("order");
-        };
-        this.sort();
-    },
     save: function() {
         var self = this;
         return new Promise(function(resolve, reject){
@@ -644,26 +554,10 @@
                 success:function(data){
                     resolve(new FileCollection(data));
                 },
-                error:function(error){
-                    reject(error);
-                }
-            });
-        });
-    }
-=======
-    save: function() {
-    	var self = this;
-    	return new Promise(function(resolve, reject){
-    		Backbone.sync("update", self, {
-    			url: self.model.prototype.urlRoot(),
-    			success:function(data){
-    				resolve(new FileCollection(data));
-    			},
-    			error:reject
-    		});
-    	});
-	}
->>>>>>> 873ceaab
+                error:reject
+            });
+        });
+    }
 });
 
 var FormatPresetModel = BaseModel.extend({
@@ -673,22 +567,11 @@
 });
 
 var FormatPresetCollection = BaseCollection.extend({
-<<<<<<< HEAD
     model: FormatPresetModel,
     list_name:"formatpreset-list",
     model_name:"FormatPresetCollection",
-    sort_by_order:function(){
-        this.sort();
-    },
-    comparator: function(preset){
-        return preset.get("order");
-=======
-	model: FormatPresetModel,
-	list_name:"formatpreset-list",
-	model_name:"FormatPresetCollection",
     comparator : function(preset){
-    	return [preset.get('order'), preset.get('readable_name')];
->>>>>>> 873ceaab
+        return [preset.get('order'), preset.get('readable_name')];
     }
 });
 
@@ -736,18 +619,12 @@
 });
 
 var LanguageCollection = BaseCollection.extend({
-<<<<<<< HEAD
     model: LanguageModel,
     list_name:"language-list",
-    model_name:"LanguageCollection"
-=======
-	model: LanguageModel,
-	list_name:"language-list",
-	model_name:"LanguageCollection",
-	comparator: function(language){
-    	return language.get("readable_name");
-    }
->>>>>>> 873ceaab
+    model_name:"LanguageCollection",
+    comparator: function(language){
+        return language.get("readable_name");
+    }
 });
 
 var ContentKindModel = BaseModel.extend({
@@ -888,7 +765,6 @@
 });
 
 module.exports = {
-<<<<<<< HEAD
     fetch_nodes_by_ids: fetch_nodes_by_ids,
     ContentNodeModel: ContentNodeModel,
     ContentNodeCollection: ContentNodeCollection,
@@ -902,6 +778,8 @@
     FileModel: FileModel,
     FormatPresetModel: FormatPresetModel,
     FormatPresetCollection: FormatPresetCollection,
+    LanguageModel : LanguageModel,
+    LanguageCollection : LanguageCollection,
     ContentKindModel: ContentKindModel,
     ContentKindCollection : ContentKindCollection,
     UserModel:UserModel,
@@ -912,31 +790,4 @@
     ExerciseCollection:ExerciseCollection,
     AssessmentItemModel:AssessmentItemModel,
     AssessmentItemCollection:AssessmentItemCollection,
-=======
-	fetch_nodes_by_ids: fetch_nodes_by_ids,
-	ContentNodeModel: ContentNodeModel,
-	ContentNodeCollection: ContentNodeCollection,
-	ChannelModel: ChannelModel,
-	ChannelCollection: ChannelCollection,
-	TagModel: TagModel,
-	TagCollection:TagCollection,
-	FileFormatCollection:FileFormatCollection,
-	LicenseCollection:LicenseCollection,
-	FileCollection: FileCollection,
-	FileModel: FileModel,
-	FormatPresetModel: FormatPresetModel,
-	FormatPresetCollection: FormatPresetCollection,
-	LanguageModel : LanguageModel,
-	LanguageCollection : LanguageCollection,
-	ContentKindModel: ContentKindModel,
-	ContentKindCollection : ContentKindCollection,
-	UserModel:UserModel,
-	UserCollection:UserCollection,
-	InvitationModel: InvitationModel,
-	InvitationCollection: InvitationCollection,
-	ExerciseModel:ExerciseModel,
-	ExerciseCollection:ExerciseCollection,
-	AssessmentItemModel:AssessmentItemModel,
-	AssessmentItemCollection:AssessmentItemCollection,
->>>>>>> 873ceaab
 }
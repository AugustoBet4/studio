--- conflicted
+++ resolved
@@ -282,18 +282,9 @@
 		position: absolute;
 	    bottom: 10px;
 	    left: 0;
-<<<<<<< HEAD
-		div{
-			margin-right:30px;
-		}
-		#upload_save_button, #add_more_button {
-			.action-text;
-		}
-=======
 		div{ margin-right:30px; }
 		#upload_save_button, #add_more_button { .action-text; }
 		#upload_save_finish_button { .action-button; }
->>>>>>> 2a1755b9
 	}
 	#add_more_button {
 		position: relative;

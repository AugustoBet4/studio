@import "../../../../node_modules/bootstrap/less/bootstrap.less";

@import "global-variables.less";

@top-nav-font-color: #FAFAFA;
@search-bg-color: #f4edf5;
@searchtext-color: #444444;
@search-border: #56367f;

/* GLOBAL STYLES */ 
*{margin:0;padding:0;}
body {
	font-family: "Noto Sans", Verdana, sans-serif;
	overflow-x:hidden;
	letter-spacing: 0.03em;
}

/* NAVIGATION BAR */
/* nav variables/mixins */
#top-navigation {
	background: @topnav-bg-color;
	border: none;
	margin-bottom: 10px;
	color: @top-nav-font-color;
	* {
		vertical-align:middle;
		font-size:12pt;
	}
	.navbar-header {
		margin: 0;
		padding: 0;
		#logo-container { 
			padding-top: 5px;
			img {
				height: 40px;
				width: 50px;
			}
		}
		#kolibri_label{
			padding-top:15px;
			margin-right:20px;
		}
		.icon-bar{
			background-color:white;
		}
	}
	.btn-main{
		background-color:transparent;
		color:white;
		.inline-block;
		margin-left:10px;
		margin-right:10px;
	}

	.active .btn-main{
		background-color: @topnav-active-tab-color;
	}
	
	span{
		color:white;
		vertical-align: middle;
	}
	
	.search {
		width: 375px;
		display: inline-block;

		input {
			width: 300px;
			height: 34px;
			padding: 6px 12px;
			font-size: 13px;
			font-style: italic;
			color: @searchtext-color;
			background-color: @search-bg-color;
			border: 1px solid #ccc;
			border-radius: 4px;
		}
		#main-search-button{
			padding-left:10px;
		}
	}
	.dropdown-menu{
		background-color: @body-background;
		max-width:300px;
		margin-top: -3px;
		border: none;
		li a {
			min-width: 300px;
			font-weight: bold;
			padding: 3px 16px;
		}
	}
	.dropdown-toggle{
		padding: 2px 15px;
		margin-top: 6px;
		width: 300px;
		background-color: @body-background;
		border-radius: 5px;
		font-weight: bold;
		.caret {
			color: gray;
			height: 25px;
			margin: 5px;
			position: relative;
<<<<<<< HEAD
			top: 10px;
			float: right;
=======
			left: 40px;
			top: 10px;
>>>>>>> 3990b419
		}
	}
}


#temp_splash{
	width:300px;
	margin:100px;
	height:500px;
	border:4px solid white;
	font-size:15pt;
	img{
		width:250px;
		height:200px;
		margin-bottom:30px;
	}
}
<|MERGE_RESOLUTION|>--- conflicted
+++ resolved
@@ -103,13 +103,8 @@
 			height: 25px;
 			margin: 5px;
 			position: relative;
-<<<<<<< HEAD
-			top: 10px;
-			float: right;
-=======
 			left: 40px;
 			top: 10px;
->>>>>>> 3990b419
 		}
 	}
 }

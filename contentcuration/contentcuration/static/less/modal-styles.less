--- conflicted
+++ resolved
@@ -205,7 +205,6 @@
 		height:100% !important;
 		min-height:90vh !important;
 	}
-<<<<<<< HEAD
 }
 
 
@@ -273,7 +272,4 @@
 		width:@default-image-width;
 	}
 }
-.image_dropzone:hover .finished_area{visibility:visible;}
-=======
-}
->>>>>>> 7a71b0ca
+.image_dropzone:hover .finished_area{visibility:visible;}
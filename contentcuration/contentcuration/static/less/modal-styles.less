--- conflicted
+++ resolved
@@ -35,20 +35,6 @@
 .modal-dialog{
 	width: @uploader-width;
 	margin-top:5%;
-<<<<<<< HEAD
-
-	.empty_default{
-		margin-top:20%;
-		text-align: center;
-		color:@gray-400;
-		font-size:14pt;
-		font-weight:bold;
-		font-style:italic;
-	}
-}
-=======
->>>>>>> ddcc48b9
-
 	.empty_default{
 		margin-top:20%;
 		text-align: center;
@@ -155,12 +141,6 @@
 	font-size:11pt;
 	width:100%;
 	max-height:35px;
-<<<<<<< HEAD
-}
-#preview_window{
-	min-height: 300px;
-=======
->>>>>>> ddcc48b9
 }
 #preview_window{ min-height: 300px; }
 

@import "global-variables.less";

@uploader-width: 850px;
@metadata-width: 850px;
@uploader-background-color:#D8D8D8;
@uploader-height: 600px;
@uploader-header-color:#848484;
@uploader-option-size: (@uploader-width - 100px) /2;
@uploader-list-height: 200px;
@uploader-preview-bg-color: #585858;
@uploader-grayed-out-color: #BDBDBD;

.modal{
	padding-top:20px;
	z-index: 99999;
}
.modal-body{ width:auto; }
.modal-header{
	border: none;
	padding-bottom: 5px;
}
.modal-title{ max-width:80%; }
.modal-buttons{
	width: 100%;
	margin-top: 20px;
	margin-bottom: 10px;
}

.modal-buttons{
	width: 100%;
	margin-top: 20px;
	margin-bottom: 10px;
}

.modal-dialog{
	width: @uploader-width;
	margin-top:5%;
}

.modal-dialog-default{
	background-color:@gray-200;
	.empty_default{
		margin-top:20%;
		text-align: center;
		color:@gray-400;
		font-size:14pt;
		font-weight:bold;
		font-style:italic;
	}
	.modal-content-default{
		@modal-list-item-height: 30px;
		min-height: 400px;
		overflow:auto;
		background-color:white;
		padding:0px;
		margin-bottom: 20px;
		display:inline-block;

		.modal-list-default{
			height:auto;
			margin:0px;
			padding:0px;
			list-style:none;
			border-left:2px solid @blue-500;
			width: -moz-max-content;
			width: -webkit-max-content;
			width: max-content;

			.modal-list-item-default{
				input[type=checkbox], input[type=radio]{
					display:inline-block;
					width:16px;
					height:16px;
					vertical-align:middle;
					margin: 0px 4px;
					cursor:pointer;
					margin-left:10px;
				}
				input[type=radio]:checked + label, input[type=checkbox]:checked + label{
					font-weight:bold;
					.selected_counter{
						visibility:visible !important;
					}
				}
				label{
					cursor:pointer;
					font-size:16px;
					vertical-align:middle;
					margin:0px;
					height:@modal-list-item-height;
					font-weight:normal;
					*{
						display:inline-block;
						vertical-align:middle;
					}
					.modal-item-title-default{
						margin-right:15px;
						font-size:13pt;
						overflow:hidden;
						-webkit-touch-callout: none;
						-webkit-user-select: none;
						-khtml-user-select: none;
						-moz-user-select: none;
						-ms-user-select: none;
						user-select: none;
					}
					.tog_folder.glyphicon{
						font-size:11pt;
						padding: 5px;
						display:inline-block;
					}
					.tog_folder{
						cursor:pointer;
					}
					.selected_counter{
						margin-left:10px;
						background-color: @blue-500;
						visibility:hidden;
					}
				}
				.subdirectory{
					display:none;
				}

				.modal-item-metadata-default{
					font-size: 10pt;
					color:gray;
				}
			}
			.disabled{
				color:@gray-700;
				opacity:1 !important;
				input[type=checkbox]{
					cursor:not-allowed !important;
				}
				.selected_counter{
					background-color:@gray-400 !important;
				}
			}
		}
	}

	.modal-bottom-content-default{
		min-height:25px;
		.modal-main-action-button{
			margin-right:20px;
		}
		.modal-status-text{
			padding-right:20px;
			font-size:12pt;
			margin-top:2px;
			font-style:italic;
			max-width:@uploader-width / 2.5;
			overflow:hidden;
		}
	}
}

.steps_row{
	margin-top: 5px;
	.steps_divider{ border-top: dotted 3px @blue-500; }
	.step_wrapper{
		color: @blue-500;
		cursor:pointer;
		.step_number {
			border-radius:30px;
			border:2px solid @blue-500;
			font-size:18pt;
			padding: 2px 7px;
			&.active_number{
				color:white;
				background-color: @blue-500;
			}
		}
		p{
			margin-top: 10px;
			font-size:11pt;
		}
		&:hover { font-weight:bold; }
		&.disabled:hover{ font-weight:normal; }
	}
}

.dz-remove {
	position: relative;
	bottom: 18px;
	margin-left: 25px;
}

div#dropzone { min-height: 150px; }
.dz_click{ cursor:pointer; }

.default_preview{
	background-color: @uploader-preview-bg-color;
	min-height:300px;
	.default_preview_text{
		margin-top:30%;
		color:white;
	}
}

.image_preview{
	margin-top:20px;
	max-width:100%;
	max-height:90%;
}

.document_preview{
	width:100% !important;
	height:100%;
	min-height:300px;
	margin-top: 10px;
}

.audio_preview{
	width:100%;
	margin-top:20%;
}

.html_preview{
	width:100% !important;
	height:100%;
	min-height:350px;
}

.video_preview{
	margin-top:20px;
	max-width:100%;
	max-height:90%;
}
video::-webkit-media-controls-fullscreen-button { display: none; }

#preview_modal_content{
	.modal-title{ margin:0; }
	.document_preview, .html_preview{ min-height:600px; }
}

#preview_tabs_dropdown{
	border: none;
	margin-top:-2px;
	margin-left:15px;
	width:92%;
	border-radius: 0px;
	.preview_btn_tab{
		width:100%;
		padding:10px;
		border-radius: 0px;
		&:hover{ background-color: @gray-200; }
	}
}
<<<<<<< HEAD
.btn-preview{
	background-color: @gray-200;
	border: none;
	font-size:12pt;
=======
.preview_btn_tab{
	font-size:10pt;
	width:100%;
	padding:10px;
	&:hover{ background-color: @gray-200; }
>>>>>>> c831fb69
}

.view_fullscreen{ width:100%; }

.preview_format_switch{
	width:100%;
	max-height:35px;
}
#preview_content_main{ padding-top: 5px; }
#preview_window{ min-height: 300px; }

.preview_on{
	height:100vh !important;
	width:100vw !important;
	padding:20px !important;
	background-color:white !important;
	.document_preview{
		width:100% !important;
		height:90vh !important;
		margin-top:10px !important;
	}
	.image_preview{
		max-width:100% !important;
		max-height:90vh !important;
	}
	.audio_preview{
		width:100% !important;
		margin-top:40% !important;
	}

	.video_preview{
		margin-top:20px !important;
		width:100% !important;
		max-height:90vh !important;
	}
	.html_preview{
		margin-top:20px !important;
		width:100% !important;
		height:100% !important;
		min-height:90vh !important;
	}
}

.progress_area{
	margin-top: 10px;
	width:100%;
	display:block;
	.file_upload_progress{ height:10px; }
	.progress-bar-success { background: @blue-200; }
	.upload_option{ color: @blue-200; }
	.upload_cancel{ cursor:pointer; }
}

@default-image-width: 120px;
.image_dropzone{
	width:@default-image-width;
	.dz-placeholder{
		width:@default-image-width;
		height:@default-image-width;
		object-fit: cover;
		cursor:pointer;
		border:4px dashed @gray-400;
		font-style:italic;
		opacity:0.8;
	}
	.finished_area{
		position:relative;
		margin-top:-25px;
		background-color: rgba(0,0,0,0.7);
		padding:3px;
		visibility:hidden;
		.image_option{
			color:@gray-400;
			cursor:pointer;
			font-size:13pt;
			margin: 2%;
			padding: 3%;
			&:hover{ color:white; }
		}
	}
	.dz-overlay{
		position:absolute;
		z-index:100;
		width:@default-image-width;
	}
	&:hover .finished_area{visibility:visible;}
}<|MERGE_RESOLUTION|>--- conflicted
+++ resolved
@@ -248,18 +248,10 @@
 		&:hover{ background-color: @gray-200; }
 	}
 }
-<<<<<<< HEAD
 .btn-preview{
 	background-color: @gray-200;
 	border: none;
 	font-size:12pt;
-=======
-.preview_btn_tab{
-	font-size:10pt;
-	width:100%;
-	padding:10px;
-	&:hover{ background-color: @gray-200; }
->>>>>>> c831fb69
 }
 
 .view_fullscreen{ width:100%; }
